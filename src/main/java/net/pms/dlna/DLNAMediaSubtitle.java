/*
 * PS3 Media Server, for streaming any medias to your PS3.
 * Copyright (C) 2008  A.Brochard
 * Copyright (C) 2012  I. Sokolov
 *
 * This program is free software; you can redistribute it and/or
 * modify it under the terms of the GNU General Public License
 * as published by the Free Software Foundation; version 2
 * of the License only.
 *
 * This program is distributed in the hope that it will be useful,
 * but WITHOUT ANY WARRANTY; without even the implied warranty of
 * MERCHANTABILITY or FITNESS FOR A PARTICULAR PURPOSE.  See the
 * GNU General Public License for more details.
 *
 * You should have received a copy of the GNU General Public License
 * along with this program; if not, write to the Free Software
 * Foundation, Inc., 51 Franklin Street, Fifth Floor, Boston, MA  02110-1301, USA.
 */
package net.pms.dlna;

import java.io.File;
import java.io.FileNotFoundException;
import java.io.IOException;
import net.pms.formats.v2.SubtitleType;
import static net.pms.formats.v2.SubtitleType.*;
import net.pms.util.FileUtil;
import org.slf4j.Logger;
import org.slf4j.LoggerFactory;

/**
 * This class keeps track of the subtitle information for media.
 */
public class DLNAMediaSubtitle extends DLNAMediaLang implements Cloneable {
	private static final Logger LOGGER = LoggerFactory.getLogger(DLNAMediaSubtitle.class);
	private SubtitleType type = UNKNOWN;

	/*
	 * This tells us whether the track is forced or not
	 */
	private String flavor;

	private File externalFile;
	private String externalFileCharacterSet;

	private String liveSubURL;
	private String liveSubFile;
	private boolean isStreamable = false;

	/**
	 * Returns whether or not the subtitles are embedded.
	 *
	 * @return True if the subtitles are embedded, false otherwise.
	 * @since 1.51.0
	 */
	public boolean isEmbedded() {
		return (externalFile == null);
	}

	/**
	 * Returns whether or not the subtitles are external.
	 *
	 * @return True if the subtitles are external file, false otherwise.
	 * @since 1.70.0
	 */
	public boolean isExternal() {
		return !isEmbedded();
	}

	@Override
	public String toString() {
		StringBuilder result = new StringBuilder();
		result.append("id: ");
		result.append(getId());
		result.append(", type: ");
		result.append(type);
		result.append(", flavor: ");
		result.append(flavor);
		result.append(", lang: ");
		result.append(getLang());

		if (externalFile != null) {
			result.append(", externalFile: ");
			result.append(externalFile.toString());
		}

		result.append(", externalFileCharacterSet: ");
		result.append(externalFileCharacterSet);

		return result.toString();
	}

	/**
	 * @deprecated charset is autodetected for text subtitles after setExternalFile()
	 */
	@Deprecated
	public void checkUnicode() {
	}

	@Override
	protected Object clone() throws CloneNotSupportedException {
		return super.clone();
	}

	/**
	 * @return the type
	 */
	public SubtitleType getType() {
		return type;
	}

	/**
	 * @param type the type to set
	 */
	public void setType(SubtitleType type) {
		if (type == null) {
			throw new IllegalArgumentException("Can't set null SubtitleType.");
		}
		this.type = type;
	}

	/**
	 * @return the flavor
	 */
	public String getFlavor() {
		return flavor;
	}

	/**
	 * @param flavor the flavor to set
	 */
	public void setFlavor(String flavor) {
		this.flavor = flavor;
	}

	/**
	 * @deprecated use FileUtil.convertFileFromUtf16ToUtf8() for UTF-16 -> UTF-8 conversion.
	 */
	@Deprecated
	public File getPlayableExternalFile() {
		return getExternalFile();
	}

	/**
	 * @return the externalFile
	 */
	public File getExternalFile() {
		return externalFile;
	}

	/**
	 * @param externalFile the externalFile to set
	 */
	public void setExternalFile(File externalFile) throws FileNotFoundException {
		if (externalFile == null) {
			throw new FileNotFoundException("Can't read file: no file supplied");
		} else if (!FileUtil.isFileReadable(externalFile)) {
			throw new FileNotFoundException("Can't read file: " + externalFile.getAbsolutePath());
		}

		this.externalFile = externalFile;
		setExternalFileCharacterSet();
	}

	private void setExternalFileCharacterSet() {
		if (type.isPicture()) {
			externalFileCharacterSet = null;
		} else {
			try {
				externalFileCharacterSet = FileUtil.getFileCharset(externalFile);
			} catch (IOException ex) {
				externalFileCharacterSet = null;
				LOGGER.warn("Exception during external file charset detection.", ex);
			}
		}
	}

	public void setExternalFileCharacterSet(String charSet) {
		externalFileCharacterSet = charSet;
	}

	public String getExternalFileCharacterSet() {
		return externalFileCharacterSet;
	}

	/**
	 * @return true if external subtitles file is UTF-8 encoded, false otherwise.
	 */
	public boolean isExternalFileUtf8() {
		return FileUtil.isCharsetUTF8(externalFileCharacterSet);
	}

	/**
	 * @return true if external subtitles file is UTF-16 encoded, false otherwise.
	 */
	public boolean isExternalFileUtf16() {
		return FileUtil.isCharsetUTF16(externalFileCharacterSet);
	}

	/**
	 * @return true if external subtitles file is UTF-32 encoded, false otherwise.
	 */
	public boolean isExternalFileUtf32() {
		return FileUtil.isCharsetUTF32(externalFileCharacterSet);
	}

	/**
	 * @return true if external subtitles file is UTF-8 or UTF-16 encoded, false otherwise.
	 */
	public boolean isExternalFileUtf() {
		return (isExternalFileUtf8() || isExternalFileUtf16() || isExternalFileUtf32());
	}

	public void setLiveSub(String url) {
		setLiveSub(url, null);
	}

	public void setLiveSub(String url, String file) {
		liveSubURL = url;
		liveSubFile = file;
	}

	public String getLiveSubURL() {
		return liveSubURL;
	}

	public String getLiveSubFile() {
		return liveSubFile;
	}

	public boolean isStreamable() {
<<<<<<< HEAD
		return isStreamable;
=======
		return isExternal() && isStreamable;
>>>>>>> 2e928ef6
	}

	public void setSubsStreamable(boolean isStreamable) {
		this.isStreamable = isStreamable;
	}
}<|MERGE_RESOLUTION|>--- conflicted
+++ resolved
@@ -229,11 +229,7 @@
 	}
 
 	public boolean isStreamable() {
-<<<<<<< HEAD
-		return isStreamable;
-=======
 		return isExternal() && isStreamable;
->>>>>>> 2e928ef6
 	}
 
 	public void setSubsStreamable(boolean isStreamable) {
