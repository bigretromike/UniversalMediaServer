/*
 * PS3 Media Server, for streaming any medias to your PS3.
 * Copyright (C) 2008  A.Brochard
 *
 * This program is free software; you can redistribute it and/or
 * modify it under the terms of the GNU General Public License
 * as published by the Free Software Foundation; version 2
 * of the License only.
 *
 * This program is distributed in the hope that it will be useful,
 * but WITHOUT ANY WARRANTY; without even the implied warranty of
 * MERCHANTABILITY or FITNESS FOR A PARTICULAR PURPOSE.  See the
 * GNU General Public License for more details.
 *
 * You should have received a copy of the GNU General Public License
 * along with this program; if not, write to the Free Software
 * Foundation, Inc., 51 Franklin Street, Fifth Floor, Boston, MA  02110-1301, USA.
 */
package net.pms.dlna;

import com.sun.jna.Platform;
import java.awt.Color;
import java.awt.Font;
import java.awt.Graphics;
import java.awt.image.BufferedImage;
import java.io.ByteArrayInputStream;
import java.io.ByteArrayOutputStream;
import java.io.File;
import java.io.FileInputStream;
import java.io.IOException;
import java.io.InputStream;
import java.util.ArrayList;
import java.util.HashMap;
import java.util.List;
import java.util.ListIterator;
import java.util.Locale;
import java.util.Map;
import java.util.NoSuchElementException;
import java.util.StringTokenizer;
import javax.imageio.IIOException;
import javax.imageio.ImageIO;
import net.coobird.thumbnailator.Thumbnails;
import net.coobird.thumbnailator.Thumbnails.Builder;
import net.coobird.thumbnailator.tasks.UnsupportedFormatException;
import net.pms.PMS;
import net.pms.configuration.PmsConfiguration;
import net.pms.configuration.RendererConfiguration;
import net.pms.formats.AudioAsVideo;
import net.pms.formats.Format;
import net.pms.formats.v2.SubtitleType;
import net.pms.io.OutputParams;
import net.pms.io.ProcessWrapperImpl;
import net.pms.network.HTTPResource;
import net.pms.util.CoverUtil;
import net.pms.util.FileUtil;
import net.pms.util.MpegUtil;
import net.pms.util.ProcessUtil;
import net.pms.util.StringUtil;
import org.apache.commons.lang3.StringUtils;
import org.apache.sanselan.ImageInfo;
import org.apache.sanselan.ImageReadException;
import org.apache.sanselan.Sanselan;
import org.apache.sanselan.common.IImageMetadata;
import org.apache.sanselan.formats.jpeg.JpegImageMetadata;
import org.apache.sanselan.formats.tiff.TiffField;
import org.apache.sanselan.formats.tiff.constants.TiffConstants;
import org.jaudiotagger.audio.AudioFile;
import org.jaudiotagger.audio.AudioFileIO;
import org.jaudiotagger.audio.AudioHeader;
import org.jaudiotagger.audio.exceptions.CannotReadException;
import org.jaudiotagger.audio.exceptions.InvalidAudioFrameException;
import org.jaudiotagger.audio.exceptions.ReadOnlyFileException;
import org.jaudiotagger.tag.FieldKey;
import org.jaudiotagger.tag.KeyNotFoundException;
import org.jaudiotagger.tag.Tag;
import org.jaudiotagger.tag.TagException;
import org.slf4j.Logger;
import org.slf4j.LoggerFactory;

/**
 * This class keeps track of media file metadata scanned by the MediaInfo library.
 *
 * TODO: Change all instance variables to private. For backwards compatibility
 * with external plugin code the variables have all been marked as deprecated
 * instead of changed to private, but this will surely change in the future.
 * When everything has been changed to private, the deprecated note can be
 * removed.
 */
public class DLNAMediaInfo implements Cloneable {
	private static final Logger LOGGER = LoggerFactory.getLogger(DLNAMediaInfo.class);
	private static final String THUMBNAIL_DIRECTORY_NAME = "thumbs";
	private static final PmsConfiguration configuration = PMS.getConfiguration();

	public static final long ENDFILE_POS = 99999475712L;
	public static final long TRANS_SIZE = 100000000000L;

	private boolean h264_parsed;

	// Stored in database
	private Double durationSec;

	/**
	 * @deprecated Use standard getter and setter to access this variable.
	 */
	@Deprecated
	public int bitrate;

	/**
	 * @deprecated Use standard getter and setter to access this variable.
	 */
	@Deprecated
	public int width;

	/**
	 * @deprecated Use standard getter and setter to access this variable.
	 */
	@Deprecated
	public int height;

	/**
	 * @deprecated Use standard getter and setter to access this variable.
	 */
	@Deprecated
	public long size;

	/**
	 * @deprecated Use standard getter and setter to access this variable.
	 */
	@Deprecated
	public String codecV;

	/**
	 * @deprecated Use standard getter and setter to access this variable.
	 */
	@Deprecated
	public String frameRate;

	private String frameRateMode;

	/**
	 * @deprecated Use standard getter and setter to access this variable.
	 */
	@Deprecated
	public String aspect;

	public String aspectRatioContainer;
	public String aspectRatioVideoTrack;

	/**
	 * @deprecated Use standard getter and setter to access this variable.
	 */
	@Deprecated
	public byte thumb[];

	/**
	 * @deprecated Use standard getter and setter to access this variable.
	 */
	@Deprecated
	public String mimeType;

	/**
	 * @deprecated Use standard getter and setter to access this variable.
	 */
	@Deprecated
	public int bitsPerPixel;

<<<<<<< HEAD
	private List<DLNAMediaAudio> audioTracks = new ArrayList<DLNAMediaAudio>();
	private List<DLNAMediaSubtitle> subtitleTracks = new ArrayList<DLNAMediaSubtitle>();
=======
	private byte referenceFrameCount = -1;
	private String avcLevel = null;

	private List<DLNAMediaAudio> audioTracks = new ArrayList<>();
	private List<DLNAMediaSubtitle> subtitleTracks = new ArrayList<>();
>>>>>>> 7affe3d2

	/**
	 * @deprecated Use standard getter and setter to access this variable.
	 */
	@Deprecated
	public String model;

	/**
	 * @deprecated Use standard getter and setter to access this variable.
	 */
	@Deprecated
	public int exposure;

	/**
	 * @deprecated Use standard getter and setter to access this variable.
	 */
	@Deprecated
	public int orientation;

	/**
	 * @deprecated Use standard getter and setter to access this variable.
	 */
	@Deprecated
	public int iso;

	/**
	 * @deprecated Use standard getter and setter to access this variable.
	 */
	@Deprecated
	public String muxingMode;

	/**
	 * @deprecated Use standard getter and setter to access this variable.
	 */
	@Deprecated
	public String muxingModeAudio;

	/**
	 * @deprecated Use standard getter and setter to access this variable.
	 */
	@Deprecated
	public String container;

	/**
	 * @deprecated Use {@link #getH264AnnexB()} and {@link #setH264AnnexB(byte[])} to access this variable.
	 */
	@Deprecated
	public byte[] h264_annexB;

	/**
	 * Not stored in database.
	 * @deprecated Use standard getter and setter to access this variable.
	 */
	@Deprecated
	public boolean mediaparsed;

	/**
	 * isMediaParserV2 related, used to manage thumbnail management separated
	 * from the main parsing process.
	 * @deprecated Use standard getter and setter to access this variable.
	 */
	@Deprecated
	public boolean thumbready;

	/**
	 * @deprecated Use standard getter and setter to access this variable.
	 */
	@Deprecated
	public int dvdtrack;

	/**
	 * @deprecated Use standard getter and setter to access this variable.
	 */
	@Deprecated
	public boolean secondaryFormatValid = true;

	/**
	 * @deprecated Use standard getter and setter to access this variable.
	 */
	@Deprecated
	public boolean parsing = false;

	private boolean ffmpeg_failure;
	private boolean ffmpeg_annexb_failure;
	private boolean muxable;
	private Map<String, String> extras;

	/**
	 * @deprecated Use standard getter and setter to access this variable.
	 */
	@Deprecated
	public boolean encrypted;

	/**
	 * Used to determine whether tsMuxeR can mux the file instead of transcoding.
	 * Also used by DLNAResource to help determine the DLNA.ORG_PN (file type)
	 * value to send to the renderer, which is confusing.
	 *
	 * Some of this code is repeated in isVideoWithinH264LevelLimits(), and since
	 * both functions are sometimes (but not always) used together, this is
	 * not an efficient use of code.
	 * TODO: Fix the above situation.
	 * TODO: Now that FFmpeg is muxing without tsMuxeR, we should make a separate
	 *       function for that, or even better, re-think this whole approach.
	 */
	public boolean isMuxable(RendererConfiguration mediaRenderer) {
		// Make sure the file is H.264 video with AC-3/DTS audio
		if (getCodecV() != null && getCodecV().equals("h264")) {
			if (getFirstAudioTrack() != null) {
				String codecA;
				codecA = getFirstAudioTrack().getCodecA();
				if (
					codecA != null &&
					(
						codecA.equals("ac3") ||
						codecA.equals("dca") ||
						codecA.equals("dts") ||
						codecA.equals("eac3")
					)
				) {
					muxable = true;
				}
			}
		}

		// Temporary fix: MediaInfo support will take care of this in the future
		// For now, http://ps3mediaserver.org/forum/viewtopic.php?f=11&t=6361&start=0
		// Bravia does not support AVC video at less than 288px high
		if (mediaRenderer.isBRAVIA() && getHeight() < 288) {
			muxable = false;
		}

		return muxable;
	}

	public Map<String, String> getExtras() {
		return extras;
	}

	public void putExtra(String key, String value) {
		if (extras == null) {
			extras = new HashMap<String, String>();
		}

		extras.put(key, value);
	}

	public String getExtrasAsString() {
		if (extras == null) {
			return null;
		}

		StringBuilder sb = new StringBuilder();

		for (Map.Entry<String, String> entry : extras.entrySet()) {
			sb.append(entry.getKey());
			sb.append("|");
			sb.append(entry.getValue());
			sb.append("|");
		}

		return sb.toString();
	}

	public void setExtrasAsString(String value) {
		if (value != null) {
			StringTokenizer st = new StringTokenizer(value, "|");

			while (st.hasMoreTokens()) {
				try {
					putExtra(st.nextToken(), st.nextToken());
				} catch (NoSuchElementException nsee) {
					LOGGER.debug("Caught exception", nsee);
				}
			}
		}
	}

	public DLNAMediaInfo() {
		setThumbready(true); // this class manages thumbnails by default with the parser_v1 method
	}

	public void generateThumbnail(InputFile input, Format ext, int type) {
		DLNAMediaInfo forThumbnail = new DLNAMediaInfo();
		forThumbnail.durationSec = durationSec;
		forThumbnail.parse(input, ext, type, true);
		setThumb(forThumbnail.getThumb());
	}

	private ProcessWrapperImpl getFFMpegThumbnail(InputFile media) {
		String args[] = new String[14];
		args[0] = getFfmpegPath();
		boolean dvrms = media.getFile() != null && media.getFile().getAbsolutePath().toLowerCase().endsWith("dvr-ms");

		if (dvrms && StringUtils.isNotBlank(configuration.getFfmpegAlternativePath())) {
			args[0] = configuration.getFfmpegAlternativePath();
		}

		args[1] = "-ss";
		args[2] = "" + configuration.getThumbnailSeekPos();
		args[3] = "-i";

		if (media.getFile() != null) {
			args[4] = ProcessUtil.getShortFileNameIfWideChars(media.getFile().getAbsolutePath());
		} else {
			args[4] = "-";
		}

		args[5] = "-an";
		args[6] = "-an";
		args[7] = "-s";
		args[8] = "320x180";
		args[9] = "-vframes";
		args[10] = "1";
		args[11] = "-f";
		args[12] = "image2";
		args[13] = "pipe:";

		// FIXME MPlayer should not be used if thumbnail generation is disabled (and it should be disabled in the GUI)
		if (!configuration.isThumbnailGenerationEnabled() || (configuration.isUseMplayerForVideoThumbs() && !dvrms)) {
			args[2] = "0";
			for (int i = 5; i <= 13; i++) {
				args[i] = "-an";
			}
		}

		OutputParams params = new OutputParams(configuration);
		params.maxBufferSize = 1;
		params.stdin = media.getPush();
		params.noexitcheck = true; // not serious if anything happens during the thumbnailer

		// true: consume stderr on behalf of the caller i.e. parse()
		final ProcessWrapperImpl pw = new ProcessWrapperImpl(args, params, false, true);

		// FAILSAFE
		setParsing(true);
		Runnable r = new Runnable() {
			@Override
			public void run() {
				try {
					Thread.sleep(10000);
					ffmpeg_failure = true;
				} catch (InterruptedException e) { }

				pw.stopProcess();
				setParsing(false);
			}
		};

		Thread failsafe = new Thread(r, "FFmpeg Thumbnail Failsafe");
		failsafe.start();
		pw.runInSameThread();
		setParsing(false);
		return pw;
	}

	private ProcessWrapperImpl getMplayerThumbnail(InputFile media) throws IOException {
		String args[] = new String[14];
		args[0] = configuration.getMplayerPath();
		args[1] = "-ss";
		boolean toolong = getDurationInSeconds() < configuration.getThumbnailSeekPos();
		args[2] = "" + (toolong ? (getDurationInSeconds() / 2) : configuration.getThumbnailSeekPos());
		args[3] = "-quiet";

		if (media.getFile() != null) {
			args[4] = ProcessUtil.getShortFileNameIfWideChars(media.getFile().getAbsolutePath());
		} else {
			args[4] = "-";
		}

		args[5] = "-msglevel";
		args[6] = "all=4";
		args[7] = "-vf";
		args[8] = "scale=320:-2,expand=:180";
		args[9] = "-frames";
		args[10] = "1";
		args[11] = "-vo";
		String frameName = "" + media.hashCode();
		frameName = "mplayer_thumbs:subdirs=\"" + frameName + "\"";
		frameName = frameName.replace(',', '_');
		args[12] = "jpeg:outdir=" + frameName;
		args[13] = "-nosound";
		OutputParams params = new OutputParams(configuration);
		params.workDir = configuration.getTempFolder();
		params.maxBufferSize = 1;
		params.stdin = media.getPush();
		params.log = true;
		params.noexitcheck = true; // not serious if anything happens during the thumbnailer
		final ProcessWrapperImpl pw = new ProcessWrapperImpl(args, params);

		// FAILSAFE
		setParsing(true);
		Runnable r = new Runnable() {
			@Override
			public void run() {
				try {
					Thread.sleep(3000);
				} catch (InterruptedException e) { }

				pw.stopProcess();
				setParsing(false);
			}
		};

		Thread failsafe = new Thread(r, "MPlayer Thumbnail Failsafe");
		failsafe.start();
		pw.runInSameThread();
		setParsing(false);
		return pw;
	}

	private String getFfmpegPath() {
		String value = configuration.getFfmpegPath();

		if (value == null) {
			LOGGER.info("No FFmpeg - unable to thumbnail");
			throw new RuntimeException("No FFmpeg - unable to thumbnail");
		} else {
			return value;
		}
	}

	public void parse(InputFile inputFile, Format ext, int type, boolean thumbOnly) {
		int i = 0;

		while (isParsing()) {
			if (i == 5) {
				setMediaparsed(true);
				break;
			}

			try {
				Thread.sleep(1000);
			} catch (InterruptedException e) { }

			i++;
		}

		if (isMediaparsed()) {
			return;
		}

		if (inputFile != null) {
			if (inputFile.getFile() != null) {
				setSize(inputFile.getFile().length());
			} else {
				setSize(inputFile.getSize());
			}

			ProcessWrapperImpl pw = null;
			boolean ffmpeg_parsing = true;

			if (type == Format.AUDIO || ext instanceof AudioAsVideo) {
				ffmpeg_parsing = false;
				DLNAMediaAudio audio = new DLNAMediaAudio();

				if (inputFile.getFile() != null) {
					try {
						AudioFile af = AudioFileIO.read(inputFile.getFile());
						AudioHeader ah = af.getAudioHeader();

						if (ah != null && !thumbOnly) {
							int length = ah.getTrackLength();
							int rate = ah.getSampleRateAsNumber();

							if (ah.getEncodingType().toLowerCase().contains("flac 24")) {
								audio.setBitsperSample(24);
							}

							audio.setSampleFrequency("" + rate);
							setDuration((double) length);
							setBitrate((int) ah.getBitRateAsNumber());
							audio.getAudioProperties().setNumberOfChannels(2);

							if (ah.getChannels() != null && ah.getChannels().toLowerCase().contains("mono")) {
								audio.getAudioProperties().setNumberOfChannels(1);
							} else if (ah.getChannels() != null && ah.getChannels().toLowerCase().contains("stereo")) {
								audio.getAudioProperties().setNumberOfChannels(2);
							} else if (ah.getChannels() != null) {
								audio.getAudioProperties().setNumberOfChannels(Integer.parseInt(ah.getChannels()));
							}

							audio.setCodecA(ah.getEncodingType().toLowerCase());

							if (audio.getCodecA().contains("(windows media")) {
								audio.setCodecA(audio.getCodecA().substring(0, audio.getCodecA().indexOf("(windows media")).trim());
							}
						}

						Tag t = af.getTag();

						if (t != null) {
							if (t.getArtworkList().size() > 0) {
								setThumb(t.getArtworkList().get(0).getBinaryData());
							} else {
								if (configuration.getAudioThumbnailMethod() > 0) {
									setThumb(
										CoverUtil.get().getThumbnailFromArtistAlbum(
											configuration.getAudioThumbnailMethod() == 1 ?
												CoverUtil.AUDIO_AMAZON :
												CoverUtil.AUDIO_DISCOGS,
											audio.getArtist(), audio.getAlbum()
										)
									);
								}
							}

							if (!thumbOnly) {
								audio.setAlbum(t.getFirst(FieldKey.ALBUM));
								audio.setArtist(t.getFirst(FieldKey.ARTIST));
								audio.setSongname(t.getFirst(FieldKey.TITLE));
								String y = t.getFirst(FieldKey.YEAR);

								try {
									if (y.length() > 4) {
										y = y.substring(0, 4);
									}
									audio.setYear(Integer.parseInt(((y != null && y.length() > 0) ? y : "0")));
									y = t.getFirst(FieldKey.TRACK);
									audio.setTrack(Integer.parseInt(((y != null && y.length() > 0) ? y : "1")));
									audio.setGenre(t.getFirst(FieldKey.GENRE));
								} catch (Throwable e) {
									LOGGER.debug("Error parsing unimportant metadata: " + e.getMessage());
								}
							}
						}
					} catch (Throwable e) {
						LOGGER.debug("Error parsing audio file: {} - {}", e.getMessage(), e.getCause() != null ? e.getCause().getMessage() : "");
						ffmpeg_parsing = false;
					}

					if (audio.getSongname() == null || audio.getSongname().length() == 0) {
						audio.setSongname(inputFile.getFile().getName());
					}

					if (!ffmpeg_parsing) {
						getAudioTracksList().add(audio);
					}
				}
			}

			if (type == Format.IMAGE && inputFile.getFile() != null) {
				try {
					ffmpeg_parsing = false;
					ImageInfo info = Sanselan.getImageInfo(inputFile.getFile());
					setWidth(info.getWidth());
					setHeight(info.getHeight());
					setBitsPerPixel(info.getBitsPerPixel());
					String formatName = info.getFormatName();

					if (formatName.startsWith("JPEG")) {
						setCodecV("jpg");
						IImageMetadata meta = Sanselan.getMetadata(inputFile.getFile());

						if (meta != null && meta instanceof JpegImageMetadata) {
							JpegImageMetadata jpegmeta = (JpegImageMetadata) meta;
							TiffField tf = jpegmeta.findEXIFValue(TiffConstants.EXIF_TAG_MODEL);

							if (tf != null) {
								setModel(tf.getStringValue().trim());
							}

							tf = jpegmeta.findEXIFValue(TiffConstants.EXIF_TAG_EXPOSURE_TIME);
							if (tf != null) {
								setExposure((int) (1000 * tf.getDoubleValue()));
							}

							tf = jpegmeta.findEXIFValue(TiffConstants.EXIF_TAG_ORIENTATION);
							if (tf != null) {
								setOrientation(tf.getIntValue());
							}

							tf = jpegmeta.findEXIFValue(TiffConstants.EXIF_TAG_ISO);
							if (tf != null) {
								// Galaxy Nexus jpg pictures may contain multiple values, take the first
								int[] isoValues = tf.getIntArrayValue();
								setIso(isoValues[0]);
							}
						}
					} else if (formatName.startsWith("PNG")) {
						setCodecV("png");
					} else if (formatName.startsWith("GIF")) {
						setCodecV("gif");
					} else if (formatName.startsWith("TIF")) {
						setCodecV("tiff");
					}

					setContainer(getCodecV());
				} catch (Throwable e) {
					LOGGER.info("Error parsing image ({}) with Sanselan, switching to FFmpeg.", inputFile.getFile().getAbsolutePath());
				}
			}

			if (configuration.getImageThumbnailsEnabled() && type != Format.VIDEO && type != Format.AUDIO) {
				try {
					File thumbDir = new File(configuration.getTempFolder(), THUMBNAIL_DIRECTORY_NAME);

					LOGGER.trace("Generating thumbnail for: {}", inputFile.getFile().getAbsolutePath());

					if (!thumbDir.exists() && !thumbDir.mkdirs()) {
						LOGGER.warn("Could not create thumbnail directory: {}", thumbDir.getAbsolutePath());
					} else {
						File thumbFile = new File(thumbDir, inputFile.getFile().getName() + ".jpg");
						String thumbFilename = thumbFile.getAbsolutePath();

						LOGGER.trace("Creating (temporary) thumbnail: {}", thumbFilename);

						// Create the thumbnail image using the Thumbnailator library
						final Builder<File> thumbnail = Thumbnails.of(inputFile.getFile());
						thumbnail.size(320, 180);
						thumbnail.outputFormat("jpg");
						thumbnail.outputQuality(1.0f);

						try {
							thumbnail.toFile(thumbFilename);
						} catch (IIOException e) {
							LOGGER.debug("Error generating thumbnail for: " + inputFile.getFile().getName());
							LOGGER.debug("The full error was: " + e);
						}

						File jpg = new File(thumbFilename);

						if (jpg.exists()) {
							InputStream is = new FileInputStream(jpg);
							int sz = is.available();
							if (sz > 0) {
								setThumb(new byte[sz]);
								is.read(getThumb());
							}
							is.close();

							if (!jpg.delete()) {
								jpg.deleteOnExit();
							}
						}
					}
				} catch (UnsupportedFormatException ufe) {
					LOGGER.debug("Thumbnailator does not support the format of {}: {}", inputFile.getFile().getAbsolutePath(), ufe.getMessage());
				} catch (Exception e) {
					LOGGER.debug("Thumbnailator could not generate a thumbnail for: {}", inputFile.getFile().getAbsolutePath(), e);
				}
			}

			if (ffmpeg_parsing) {
				if (!thumbOnly || !configuration.isUseMplayerForVideoThumbs()) {
					pw = getFFMpegThumbnail(inputFile);
				}

				String input = "-";
				boolean dvrms = false;

				if (inputFile.getFile() != null) {
					input = ProcessUtil.getShortFileNameIfWideChars(inputFile.getFile().getAbsolutePath());
					dvrms = inputFile.getFile().getAbsolutePath().toLowerCase().endsWith("dvr-ms");
				}

				if (!ffmpeg_failure && !thumbOnly) {
					if (input.equals("-")) {
						input = "pipe:";
					}

					boolean matchs = false;
					ArrayList<String> lines = (ArrayList<String>) pw.getResults();
					int langId = 0;
					int subId = 0;
					ListIterator<String> FFmpegMetaData = lines.listIterator();

					for (String line : lines) {
						FFmpegMetaData.next();
						line = line.trim();
						if (line.startsWith("Output")) {
							matchs = false;
						} else if (line.startsWith("Input")) {
							if (line.indexOf(input) > -1) {
								matchs = true;
								setContainer(line.substring(10, line.indexOf(",", 11)).trim());
							} else {
								matchs = false;
							}
						} else if (matchs) {
							if (line.indexOf("Duration") > -1) {
								StringTokenizer st = new StringTokenizer(line, ",");
								while (st.hasMoreTokens()) {
									String token = st.nextToken().trim();
									if (token.startsWith("Duration: ")) {
										String durationStr = token.substring(10);
										int l = durationStr.substring(durationStr.indexOf(".") + 1).length();
										if (l < 4) {
											durationStr = durationStr + "00".substring(0, 3 - l);
										}
										if (durationStr.indexOf("N/A") > -1) {
											setDuration(null);
										} else {
											setDuration(parseDurationString(durationStr));
										}
									} else if (token.startsWith("bitrate: ")) {
										String bitr = token.substring(9);
										int spacepos = bitr.indexOf(" ");
										if (spacepos > -1) {
											String value = bitr.substring(0, spacepos);
											String unit = bitr.substring(spacepos + 1);
											setBitrate(Integer.parseInt(value));
											if (unit.equals("kb/s")) {
												setBitrate(1024 * getBitrate());
											}
											if (unit.equals("mb/s")) {
												setBitrate(1048576 * getBitrate());
											}
										}
									}
								}
							} else if (line.indexOf("Audio:") > -1) {
								StringTokenizer st = new StringTokenizer(line, ",");
								int a = line.indexOf("(");
								int b = line.indexOf("):", a);
								DLNAMediaAudio audio = new DLNAMediaAudio();
								audio.setId(langId++);
								if (a > -1 && b > a) {
									audio.setLang(line.substring(a + 1, b));
								} else {
									audio.setLang(DLNAMediaLang.UND);
								}

								// Get TS IDs
								a = line.indexOf("[0x");
								b = line.indexOf("]", a);
								if (a > -1 && b > a + 3) {
									String idString = line.substring(a + 3, b);
									try {
										audio.setId(Integer.parseInt(idString, 16));
									} catch (NumberFormatException nfe) {
										LOGGER.debug("Error parsing Stream ID: " + idString);
									}
								}

								while (st.hasMoreTokens()) {
									String token = st.nextToken().trim();
									if (token.startsWith("Stream")) {
										audio.setCodecA(token.substring(token.indexOf("Audio: ") + 7));
									} else if (token.endsWith("Hz")) {
										audio.setSampleFrequency(token.substring(0, token.indexOf("Hz")).trim());
									} else if (token.equals("mono")) {
										audio.getAudioProperties().setNumberOfChannels(1);
									} else if (token.equals("stereo")) {
										audio.getAudioProperties().setNumberOfChannels(2);
									} else if (token.equals("5:1") || token.equals("5.1") || token.equals("6 channels")) {
										audio.getAudioProperties().setNumberOfChannels(6);
									} else if (token.equals("5 channels")) {
										audio.getAudioProperties().setNumberOfChannels(5);
									} else if (token.equals("4 channels")) {
										audio.getAudioProperties().setNumberOfChannels(4);
									} else if (token.equals("2 channels")) {
										audio.getAudioProperties().setNumberOfChannels(2);
									} else if (token.equals("s32")) {
										audio.setBitsperSample(32);
									} else if (token.equals("s24")) {
										audio.setBitsperSample(24);
									} else if (token.equals("s16")) {
										audio.setBitsperSample(16);
									}
								}
								int FFmpegMetaDataNr = FFmpegMetaData.nextIndex();

								if (FFmpegMetaDataNr > -1) {
									line = lines.get(FFmpegMetaDataNr);
								}

								if (line.indexOf("Metadata:") > -1) {
									FFmpegMetaDataNr = FFmpegMetaDataNr + 1;
									line = lines.get(FFmpegMetaDataNr);
									while (line.indexOf("      ") == 0) {
										if (line.toLowerCase().indexOf("title           :") > -1) {
											int aa = line.indexOf(": ");
											int bb = line.length();
											if (aa > -1 && bb > aa) {
												audio.setFlavor(line.substring(aa+2, bb));
												break;
											}
										} else {
											FFmpegMetaDataNr = FFmpegMetaDataNr + 1;
											line = lines.get(FFmpegMetaDataNr);
										}
									}
								}

								getAudioTracksList().add(audio);
							} else if (line.indexOf("Video:") > -1) {
								StringTokenizer st = new StringTokenizer(line, ",");
								while (st.hasMoreTokens()) {
									String token = st.nextToken().trim();
									if (token.startsWith("Stream")) {
										setCodecV(token.substring(token.indexOf("Video: ") + 7));
									} else if ((token.indexOf("tbc") > -1 || token.indexOf("tb(c)") > -1)) {
										// A/V sync issues with newest FFmpeg, due to the new tbr/tbn/tbc outputs
										// Priority to tb(c)
										String frameRateDoubleString = token.substring(0, token.indexOf("tb")).trim();
										try {
											if (!frameRateDoubleString.equals(getFrameRate())) {// tbc taken into account only if different than tbr
												Double frameRateDouble = Double.parseDouble(frameRateDoubleString);
												setFrameRate(String.format(Locale.ENGLISH, "%.2f", frameRateDouble / 2));
											}
										} catch (NumberFormatException nfe) {
											// Could happen if tbc is "1k" or something like that, no big deal
											LOGGER.debug("Could not parse frame rate \"" + frameRateDoubleString + "\"");
										}

									} else if ((token.indexOf("tbr") > -1 || token.indexOf("tb(r)") > -1) && getFrameRate() == null) {
										setFrameRate(token.substring(0, token.indexOf("tb")).trim());
									} else if ((token.indexOf("fps") > -1 || token.indexOf("fps(r)") > -1) && getFrameRate() == null) { // dvr-ms ?
										setFrameRate(token.substring(0, token.indexOf("fps")).trim());
									} else if (token.indexOf("x") > -1) {
										String resolution = token.trim();
										if (resolution.indexOf(" [") > -1) {
											resolution = resolution.substring(0, resolution.indexOf(" ["));
										}
										try {
											setWidth(Integer.parseInt(resolution.substring(0, resolution.indexOf("x"))));
										} catch (NumberFormatException nfe) {
											LOGGER.debug("Could not parse width from \"" + resolution.substring(0, resolution.indexOf("x")) + "\"");
										}
										try {
											setHeight(Integer.parseInt(resolution.substring(resolution.indexOf("x") + 1)));
										} catch (NumberFormatException nfe) {
											LOGGER.debug("Could not parse height from \"" + resolution.substring(resolution.indexOf("x") + 1) + "\"");
										}
									}
								}
							} else if (line.indexOf("Subtitle:") > -1 && !line.contains("tx3g")) {
								DLNAMediaSubtitle lang = new DLNAMediaSubtitle();
								lang.setType((line.contains("dvdsub") && Platform.isWindows() ? SubtitleType.VOBSUB : SubtitleType.UNKNOWN));
								int a = line.indexOf("(");
								int b = line.indexOf("):", a);
								if (a > -1 && b > a) {
									lang.setLang(line.substring(a + 1, b));
								} else {
									lang.setLang(DLNAMediaLang.UND);
								}

								lang.setId(subId++);
								int FFmpegMetaDataNr = FFmpegMetaData.nextIndex();

								if (FFmpegMetaDataNr > -1) {
									line = lines.get(FFmpegMetaDataNr);
								}

								if (line.indexOf("Metadata:") > -1) {
									FFmpegMetaDataNr = FFmpegMetaDataNr + 1;
									line = lines.get(FFmpegMetaDataNr);

									while (line.indexOf("      ") == 0) {
										if (line.toLowerCase().indexOf("title           :") > -1) {
											int aa = line.indexOf(": ");
											int bb = line.length();
											if (aa > -1 && bb > aa) {
												lang.setFlavor(line.substring(aa+2, bb));
												break;
											}
										} else {
											FFmpegMetaDataNr = FFmpegMetaDataNr + 1;
											line = lines.get(FFmpegMetaDataNr);
										}
									}
								}
								getSubtitleTracksList().add(lang);
							}
						}
					}
				}

				if (
					!thumbOnly &&
					getContainer() != null &&
					inputFile.getFile() != null &&
					getContainer().equals("mpegts") &&
					isH264() &&
					getDurationInSeconds() == 0
				) {
					// Parse the duration
					try {
						int length = MpegUtil.getDurationFromMpeg(inputFile.getFile());
						if (length > 0) {
							setDuration((double) length);
						}
					} catch (IOException e) {
						LOGGER.trace("Error retrieving length: " + e.getMessage());
					}
				}

				if (configuration.isUseMplayerForVideoThumbs() && type == Format.VIDEO && !dvrms) {
					try {
						getMplayerThumbnail(inputFile);
						String frameName = "" + inputFile.hashCode();
						frameName = configuration.getTempFolder() + "/mplayer_thumbs/" + frameName + "00000001/00000001.jpg";
						frameName = frameName.replace(',', '_');
						File jpg = new File(frameName);

						if (jpg.exists()) {
							InputStream is = new FileInputStream(jpg);
							int sz = is.available();
							if (sz > 0) {
								setThumb(new byte[sz]);
								is.read(getThumb());
							}
							is.close();

							if (!jpg.delete()) {
								jpg.deleteOnExit();
							}

							// Try and retry
							if (!jpg.getParentFile().delete() && !jpg.getParentFile().delete()) {
								LOGGER.debug("Failed to delete \"" + jpg.getParentFile().getAbsolutePath() + "\"");
							}
						}
					} catch (IOException e) {
						LOGGER.debug("Caught exception", e);
					}
				}

				if (type == Format.VIDEO && pw != null && getThumb() == null) {
					InputStream is;
					try {
						is = pw.getInputStream(0);
						int sz = is.available();
						if (sz > 0) {
							setThumb(new byte[sz]);
							is.read(getThumb());
						}
						is.close();

						if (sz > 0 && !net.pms.PMS.isHeadless()) {
							BufferedImage image = ImageIO.read(new ByteArrayInputStream(getThumb()));
							if (image != null) {
								Graphics g = image.getGraphics();
								g.setColor(Color.WHITE);
								g.setFont(new Font("Arial", Font.PLAIN, 14));
								int low = 0;
								if (getWidth() > 0) {
									if (getWidth() == 1920 || getWidth() == 1440) {
										g.drawString("1080p", 0, low += 18);
									} else if (getWidth() == 1280) {
										g.drawString("720p", 0, low += 18);
									}
								}
								ByteArrayOutputStream out = new ByteArrayOutputStream();
								ImageIO.write(image, "jpeg", out);
								setThumb(out.toByteArray());
							}
						}
					} catch (IOException e) {
						LOGGER.debug("Error while decoding thumbnail: " + e.getMessage());
					}
				}
			}

			finalize(type, inputFile);
			setMediaparsed(true);
		}
	}

	public boolean isH264() {
		return getCodecV() != null && getCodecV().contains("264");
	}

	public int getFrameNumbers() {
		double fr = Double.parseDouble(getFrameRate());
		return (int) (getDurationInSeconds() * fr);
	}

	public void setDuration(Double d) {
		this.durationSec = d;
	}

	public Double getDuration() {
		return durationSec;
	}

	/**
	 * @return 0 if nothing is specified, otherwise the duration
	 */
	public double getDurationInSeconds() {
		return durationSec != null ? durationSec : 0;
	}

	public String getDurationString() {
		return durationSec != null ? StringUtil.convertTimeToString(durationSec, StringUtil.DURATION_TIME_FORMAT) : null;
	}

	/**
	 * @deprecated Use {@link #StringUtil.convertTimeToString(durationSec, StringUtil.DURATION_TIME_FORMAT)} instead.
	 */
	public static String getDurationString(double d) {
		int s = ((int) d) % 60;
		int h = (int) (d / 3600);
		int m = ((int) (d / 60)) % 60;
		return String.format("%02d:%02d:%02d.00", h, m, s);
	}

	public static Double parseDurationString(String duration) {
		if (duration == null) {
			return null;
		}

		return StringUtil.convertStringToTime(duration);
	}

	public void finalize(int type, InputFile f) {
		String codecA = null;
		String codecV = getCodecV();
		String container = getContainer();

		if (getFirstAudioTrack() != null) {
			codecA = getFirstAudioTrack().getCodecA();
		}

		if (container != null && container.equals("avi")) {
			setMimeType(HTTPResource.AVI_TYPEMIME);
		} else if (container != null && (container.equals("asf") || container.equals("wmv"))) {
			setMimeType(HTTPResource.WMV_TYPEMIME);
		} else if (container != null && (container.equals("matroska") || container.equals("mkv"))) {
			setMimeType(HTTPResource.MATROSKA_TYPEMIME);
		} else if (codecV != null && codecV.equals("mjpeg")) {
			setMimeType(HTTPResource.JPEG_TYPEMIME);
		} else if ("png".equals(codecV) || "png".equals(container)) {
			setMimeType(HTTPResource.PNG_TYPEMIME);
		} else if ("gif".equals(codecV) || "gif".equals(container)) {
			setMimeType(HTTPResource.GIF_TYPEMIME);
		} else if (codecV != null && (codecV.equals("h264") || codecV.equals("h263") || codecV.toLowerCase().equals("mpeg4") || codecV.toLowerCase().equals("mp4"))) {
			setMimeType(HTTPResource.MP4_TYPEMIME);
		} else if (codecV != null && (codecV.indexOf("mpeg") > -1 || codecV.indexOf("mpg") > -1)) {
			setMimeType(HTTPResource.MPEG_TYPEMIME);
		} else if (codecV == null && codecA != null && codecA.contains("mp3")) {
			setMimeType(HTTPResource.AUDIO_MP3_TYPEMIME);
		} else if (codecV == null && codecA != null && codecA.contains("aac")) {
			setMimeType(HTTPResource.AUDIO_MP4_TYPEMIME);
		} else if (codecV == null && codecA != null && codecA.contains("flac")) {
			setMimeType(HTTPResource.AUDIO_FLAC_TYPEMIME);
		} else if (codecV == null && codecA != null && codecA.contains("vorbis")) {
			setMimeType(HTTPResource.AUDIO_OGG_TYPEMIME);
		} else if (codecV == null && codecA != null && (codecA.contains("asf") || codecA.startsWith("wm"))) {
			setMimeType(HTTPResource.AUDIO_WMA_TYPEMIME);
		} else if (codecV == null && codecA != null && (codecA.startsWith("pcm") || codecA.contains("wav"))) {
			setMimeType(HTTPResource.AUDIO_WAV_TYPEMIME);
		} else {
			setMimeType(HTTPResource.getDefaultMimeType(type));
		}

		if (getFirstAudioTrack() == null || !(type == Format.AUDIO && getFirstAudioTrack().getBitsperSample() == 24 && getFirstAudioTrack().getSampleRate() > 48000)) {
			setSecondaryFormatValid(false);
		}

		// Check for external subs here
		if (f.getFile() != null && type == Format.VIDEO && configuration.isAutoloadExternalSubtitles()) {
			FileUtil.isSubtitlesExists(f.getFile(), this);
		}
	}

	/**
	 * Checks whether the video has too many reference frames per pixels for the renderer
	 * TODO move to PlayerUtil
	 */
	public synchronized boolean isVideoWithinH264LevelLimits(InputFile f, RendererConfiguration mediaRenderer) {
		if (!h264_parsed) {
			if ("h264".equals(getCodecV())) {
				if (
					getContainer() != null &&
					(
						getContainer().equals("matroska") ||
						getContainer().equals("mkv") ||
						getContainer().equals("mov") ||
						getContainer().equals("mp4")
					)
				) { // Containers without h264_annexB
					byte headers[][] = getAnnexBFrameHeader(f);
					if (ffmpeg_annexb_failure) {
						LOGGER.info("Error parsing information from the file: " + f.getFilename());
					}

					if (headers != null) {
						setH264AnnexB(headers[1]);
						if (getH264AnnexB() != null) {
							int skip = 5;
							if (getH264AnnexB()[2] == 1) {
								skip = 4;
							}
							byte header[] = new byte[getH264AnnexB().length - skip];
							System.arraycopy(getH264AnnexB(), skip, header, 0, header.length);

							if (
								getReferenceFrameCount() > -1 &&
								(
									"4.1".equals(getAvcLevel()) ||
									"4.2".equals(getAvcLevel()) ||
									"5".equals(getAvcLevel()) ||
									"5.0".equals(getAvcLevel()) ||
									"5.1".equals(getAvcLevel()) ||
									"5.2".equals(getAvcLevel())
								) &&
								getWidth() > 0 &&
								getHeight() > 0
							) {
								int maxref;
								if (mediaRenderer == null || mediaRenderer.isPS3()) {
									/**
									 * 2013-01-25: Confirmed maximum reference frames on PS3:
									 *    - 4 for 1920x1080
									 *    - 11 for 1280x720
									 * Meaning this math is correct
									 */
									maxref = (int) Math.floor(10252743 / (getWidth() * getHeight()));
								} else {
									/**
									 * This is the math for level 4.1, which results in:
									 *    - 4 for 1920x1080
									 *    - 9 for 1280x720
									 */
									maxref = (int) Math.floor(8388608 / (getWidth() * getHeight()));
								}

								if (getReferenceFrameCount() > maxref) {
									LOGGER.debug("The file " + f.getFilename() + " is not compatible with this renderer because it can only take " + maxref + " reference frames at this resolution while this file has " + getReferenceFrameCount() + " reference frames");
									return false;
								} else if (getReferenceFrameCount() == -1) {
									LOGGER.debug("The file " + f.getFilename() + " may not be compatible with this renderer because we can't get its number of reference frames");
									return false;
								}
							}
						} else {
							LOGGER.debug("The H.264 stream inside the following file is not compatible with this renderer: " + f.getFilename());
							return false;
						}
					} else {
						return false;
					}
				}
			}

			h264_parsed = true;
		}

		return true;
	}

	public boolean isMuxable(String filename, String codecA) {
		return codecA != null && (codecA.startsWith("dts") || codecA.equals("dca"));
	}

	public boolean isLossless(String codecA) {
		return codecA != null && (codecA.contains("pcm") || codecA.startsWith("dts") || codecA.equals("dca") || codecA.contains("flac")) && !codecA.contains("pcm_u8") && !codecA.contains("pcm_s8");
	}

	@Override
	public String toString() {
		String s = "container: " + getContainer() + " / bitrate: " + getBitrate() + " / size: " + getSize() + " / codecV: " + getCodecV() + " / duration: " + getDurationString() + " / width: " + getWidth() + " / height: " + getHeight() + " / frameRate: " + getFrameRate() + " / thumb size : " + (getThumb() != null ? getThumb().length : 0) + " / muxingMode: " + getMuxingMode();

		for (DLNAMediaAudio audio : getAudioTracksList()) {
			s += "\n\taudio: id=" + audio.getId() + " / lang: " + audio.getLang() + " / flavor: " + audio.getFlavor() + " / codec: " + audio.getCodecA() + " / sf:" + audio.getSampleFrequency() + " / na: " + (audio.getAudioProperties() != null ? audio.getAudioProperties().getNumberOfChannels() : "-") + " / bs: " + audio.getBitsperSample();
			if (audio.getArtist() != null) {
				s += " / " + audio.getArtist() + "|" + audio.getAlbum() + "|" + audio.getSongname() + "|" + audio.getYear() + "|" + audio.getTrack();
			}
		}

		for (DLNAMediaSubtitle sub : getSubtitleTracksList()) {
			s += "\n\tsub: id=" + sub.getId() + " / lang: " + sub.getLang() + " / flavor: " + sub.getFlavor() + " / type: " + (sub.getType() != null ? sub.getType().toString() : "null");
		}

		return s;
	}

	public InputStream getThumbnailInputStream() {
		return new ByteArrayInputStream(getThumb());
	}

	public String getValidFps(boolean ratios) {
		String validFrameRate = null;

		if (getFrameRate() != null && getFrameRate().length() > 0) {
			try {
				double fr = Double.parseDouble(getFrameRate().replace(',', '.'));

				if (fr >= 14.99 && fr < 15.1) {
					validFrameRate = "15";
				} else if (fr > 23.9 && fr < 23.99) {
					validFrameRate = ratios ? "24000/1001" : "23.976";
				} else if (fr > 23.99 && fr < 24.1) {
					validFrameRate = "24";
				} else if (fr >= 24.99 && fr < 25.1) {
					validFrameRate = "25";
				} else if (fr > 29.9 && fr < 29.99) {
					validFrameRate = ratios ? "30000/1001" : "29.97";
				} else if (fr >= 29.99 && fr < 30.1) {
					validFrameRate = "30";
				} else if (fr > 47.9 && fr < 47.99) {
					validFrameRate = ratios ? "48000/1001" : "47.952";
				} else if (fr > 49.9 && fr < 50.1) {
					validFrameRate = "50";
				} else if (fr > 59.8 && fr < 59.99) {
					validFrameRate = ratios ? "60000/1001" : "59.94";
				} else if (fr >= 59.99 && fr < 60.1) {
					validFrameRate = "60";
				}
			} catch (NumberFormatException nfe) {
				LOGGER.error(null, nfe);
			}
		}

		return validFrameRate;
	}

	public DLNAMediaAudio getFirstAudioTrack() {
		if (getAudioTracksList().size() > 0) {
			return getAudioTracksList().get(0);
		}
		return null;
	}

	public String getValidAspect(boolean ratios) {
		String a = null;

		if (getAspect() != null) {
			double ar = Double.parseDouble(getAspect());

			if (ar > 1.7 && ar < 1.8) {
				a = ratios ? "16/9" : "1.777777777777777";
			}

			if (ar > 1.3 && ar < 1.4) {
				a = ratios ? "4/3" : "1.333333333333333";
			}
		}

		return a;
	}

	public String getResolution() {
		if (getWidth() > 0 && getHeight() > 0) {
			return getWidth() + "x" + getHeight();
		}

		return null;
	}

	public int getRealVideoBitrate() {
		if (getBitrate() > 0) {
			return (getBitrate() / 8);
		}

		int realBitrate = 10000000;

		if (getDurationInSeconds() != 0) {
			realBitrate = (int) (getSize() / getDurationInSeconds());
		}

		return realBitrate;
	}

	public boolean isHDVideo() {
		return (getWidth() > 1200 || getHeight() > 700);
	}

	public boolean isMpegTS() {
		return getContainer() != null && getContainer().equals("mpegts");
	}

	public byte[][] getAnnexBFrameHeader(InputFile f) {
		String[] cmdArray = new String[14];
		cmdArray[0] = configuration.getFfmpegPath();
		cmdArray[1] = "-i";

		if (f.getPush() == null && f.getFilename() != null) {
			cmdArray[2] = f.getFilename();
		} else {
			cmdArray[2] = "-";
		}

		cmdArray[3] = "-vframes";
		cmdArray[4] = "1";
		cmdArray[5] = "-c:v";
		cmdArray[6] = "copy";
		cmdArray[7] = "-f";
		cmdArray[8] = "h264";
		cmdArray[9] = "-bsf";
		cmdArray[10] = "h264_mp4toannexb";
		cmdArray[11] = "-an";
		cmdArray[12] = "-y";
		cmdArray[13] = "pipe:";

		byte[][] returnData = new byte[2][];
		OutputParams params = new OutputParams(configuration);
		params.maxBufferSize = 1;
		params.stdin = f.getPush();

		final ProcessWrapperImpl pw = new ProcessWrapperImpl(cmdArray, params);

		Runnable r = new Runnable() {
			@Override
			public void run() {
				try {
					Thread.sleep(3000);
					ffmpeg_annexb_failure = true;
				} catch (InterruptedException e) { }
				pw.stopProcess();
			}
		};

		Thread failsafe = new Thread(r, "FFMpeg AnnexB Frame Header Failsafe");
		failsafe.start();
		pw.runInSameThread();

		if (ffmpeg_annexb_failure) {
			return null;
		}

		InputStream is;
		ByteArrayOutputStream baot = new ByteArrayOutputStream();

		try {
			is = pw.getInputStream(0);
			byte b[] = new byte[4096];
			int n;

			while ((n = is.read(b)) > 0) {
				baot.write(b, 0, n);
			}

			byte data[] = baot.toByteArray();
			baot.close();
			returnData[0] = data;
			is.close();
			int kf = 0;

			for (int i = 3; i < data.length; i++) {
				if (data[i - 3] == 1 && (data[i - 2] & 37) == 37 && (data[i - 1] & -120) == -120) {
					kf = i - 2;
					break;
				}
			}

			int st = 0;
			boolean found = false;

			if (kf > 0) {
				for (int i = kf; i >= 5; i--) {
					if (data[i - 5] == 0 && data[i - 4] == 0 && data[i - 3] == 0 && (data[i - 2] & 1) == 1 && (data[i - 1] & 39) == 39) {
						st = i - 5;
						found = true;
						break;
					}
				}
			}

			if (found) {
				byte header[] = new byte[kf - st];
				System.arraycopy(data, st, header, 0, kf - st);
				returnData[1] = header;
			}
		} catch (IOException e) {
			LOGGER.debug("Caught exception", e);
		}

		return returnData;
	}

	@Override
	protected Object clone() throws CloneNotSupportedException {
		Object cloned = super.clone();

		if (cloned instanceof DLNAMediaInfo) {
			DLNAMediaInfo mediaCloned = ((DLNAMediaInfo) cloned);
			mediaCloned.setAudioTracksList(new ArrayList<DLNAMediaAudio>());

			for (DLNAMediaAudio audio : getAudioTracksList()) {
				mediaCloned.getAudioTracksList().add((DLNAMediaAudio) audio.clone());
			}

			mediaCloned.setSubtitleTracksList(new ArrayList<DLNAMediaSubtitle>());

			for (DLNAMediaSubtitle sub : getSubtitleTracksList()) {
				mediaCloned.getSubtitleTracksList().add((DLNAMediaSubtitle) sub.clone());
			}
		}

		return cloned;
	}

	/**
	 * @return the bitrate
	 * @since 1.50.0
	 */
	public int getBitrate() {
		return bitrate;
	}

	/**
	 * @param bitrate the bitrate to set
	 * @since 1.50.0
	 */
	public void setBitrate(int bitrate) {
		this.bitrate = bitrate;
	}

	/**
	 * @return the width
	 * @since 1.50.0
	 */
	public int getWidth() {
		return width;
	}

	/**
	 * @param width the width to set
	 * @since 1.50.0
	 */
	public void setWidth(int width) {
		this.width = width;
	}

	/**
	 * @return the height
	 * @since 1.50.0
	 */
	public int getHeight() {
		return height;
	}

	/**
	 * @param height the height to set
	 * @since 1.50.0
	 */
	public void setHeight(int height) {
		this.height = height;
	}

	/**
	 * @return the size
	 * @since 1.50.0
	 */
	public long getSize() {
		return size;
	}

	/**
	 * @param size the size to set
	 * @since 1.50.0
	 */
	public void setSize(long size) {
		this.size = size;
	}

	/**
	 * @return the codecV
	 * @since 1.50.0
	 */
	public String getCodecV() {
		return codecV;
	}

	/**
	 * @param codecV the codecV to set
	 * @since 1.50.0
	 */
	public void setCodecV(String codecV) {
		this.codecV = codecV;
	}

	/**
	 * @return the frameRate
	 * @since 1.50.0
	 */
	public String getFrameRate() {
		return frameRate;
	}

	/**
	 * @param frameRate the frameRate to set
	 * @since 1.50.0
	 */
	public void setFrameRate(String frameRate) {
		this.frameRate = frameRate;
	}

	/**
	 * @return the frameRateMode
	 * @since 1.55.0
	 */
	public String getFrameRateMode() {
		return frameRateMode;
	}

	/**
	 * @param frameRateMode the frameRateMode to set
	 * @since 1.55.0
	 */
	public void setFrameRateMode(String frameRateMode) {
		this.frameRateMode = frameRateMode;
	}

	/**
	 * @return the aspect
	 * @since 1.50.0
	 */
	public String getAspect() {
		return aspect;
	}

	/**
	 * @param aspect the aspect to set
	 * @since 1.50.0
	 */
	public void setAspect(String aspect) {
		this.aspect = aspect;
	}

	/**
	 * @return the aspect ratio reported by the container
	 */
	public String getAspectRatioContainer() {
		return aspectRatioContainer;
	}

	/**
	 * @param aspect the aspect ratio to set
	 */
	public void setAspectRatioContainer(String aspect) {
		this.aspectRatioContainer = aspect;
	}

	/**
	 * @return the aspect ratio of the video track
	 */
	public String getAspectRatioVideoTrack() {
		return aspectRatioVideoTrack;
	}

	/**
	 * @param aspect the aspect ratio to set
	 */
	public void setAspectRatioVideoTrack(String aspect) {
		this.aspectRatioVideoTrack = aspect;
	}

	/**
	 * @return the thumb
	 * @since 1.50.0
	 */
	public byte[] getThumb() {
		return thumb;
	}

	/**
	 * @param thumb the thumb to set
	 * @since 1.50.0
	 */
	public void setThumb(byte[] thumb) {
		this.thumb = thumb;
	}

	/**
	 * @return the mimeType
	 * @since 1.50.0
	 */
	public String getMimeType() {
		return mimeType;
	}

	/**
	 * @param mimeType the mimeType to set
	 * @since 1.50.0
	 */
	public void setMimeType(String mimeType) {
		this.mimeType = mimeType;
	}

	/**
	 * @return the bitsPerPixel
	 * @since 1.50.0
	 */
	public int getBitsPerPixel() {
		return bitsPerPixel;
	}

	/**
	 * @param bitsPerPixel the bitsPerPixel to set
	 * @since 1.50.0
	 */
	public void setBitsPerPixel(int bitsPerPixel) {
		this.bitsPerPixel = bitsPerPixel;
	}

	/**
	 * @return reference frame count for video stream or {@code -1} if not parsed.
	 */
	public synchronized byte getReferenceFrameCount() {
		return referenceFrameCount;
	}

	/**
	 * Sets reference frame count for video stream or {@code -1} if not parsed.
	 *
	 * @param referenceFrameCount reference frame count.
	 */
	public synchronized void setReferenceFrameCount(byte referenceFrameCount) {
		if (referenceFrameCount < -1) {
			throw new IllegalArgumentException("referenceFrameCount should be >= -1.");
		}
		this.referenceFrameCount = referenceFrameCount;
	}

	/**
	 * @return AVC level for video stream or {@code null} if not parsed.
	 */
	public synchronized String getAvcLevel() {
		return avcLevel;
	}

	/**
	 * Sets AVC level for video stream or {@code null} if not parsed.
	 *
	 * @param avcLevel AVC level.
	 */
	public synchronized void setAvcLevel(String avcLevel) {
		this.avcLevel = avcLevel;
	}

	/**
	 * @return the audioTracks
	 * @since 1.60.0
	 */
	// TODO (breaking change): rename to getAudioTracks
	public List<DLNAMediaAudio> getAudioTracksList() {
		return audioTracks;
	}

	/**
	 * @return the audioTracks
	 * @deprecated use getAudioTracksList() instead
	 */
	@Deprecated
	public ArrayList<DLNAMediaAudio> getAudioCodes() {
		if (audioTracks instanceof ArrayList) {
			return (ArrayList<DLNAMediaAudio>) audioTracks;
		} else {
			return new ArrayList<DLNAMediaAudio>();
		}
	}

	/**
	 * @param audioTracks the audioTracks to set
	 * @since 1.60.0
	 */
	// TODO (breaking change): rename to setAudioTracks
	public void setAudioTracksList(List<DLNAMediaAudio> audioTracks) {
		this.audioTracks = audioTracks;
	}

	/**
	 * @param audioTracks the audioTracks to set
	 * @deprecated use setAudioTracksList(ArrayList<DLNAMediaAudio> audioTracks) instead
	 */
	@Deprecated
	public void setAudioCodes(List<DLNAMediaAudio> audioTracks) {
		setAudioTracksList(audioTracks);
	}

	/**
	 * @return the subtitleTracks
	 * @since 1.60.0
	 */
	// TODO (breaking change): rename to getSubtitleTracks
	public List<DLNAMediaSubtitle> getSubtitleTracksList() {
		return subtitleTracks;
	}

	/**
	 * @return the subtitleTracks
	 * @deprecated use getSubtitleTracksList() instead
	 */
	@Deprecated
	public ArrayList<DLNAMediaSubtitle> getSubtitlesCodes() {
		if (subtitleTracks instanceof ArrayList) {
			return (ArrayList<DLNAMediaSubtitle>) subtitleTracks;
		} else {
			return new ArrayList<DLNAMediaSubtitle>();
		}
	}

	/**
	 * @param subtitleTracks the subtitleTracks to set
	 * @since 1.60.0
	 */
	// TODO (breaking change): rename to setSubtitleTracks
	public void setSubtitleTracksList(List<DLNAMediaSubtitle> subtitleTracks) {
		this.subtitleTracks = subtitleTracks;
	}

	/**
	 * @param subtitleTracks the subtitleTracks to set
	 * @deprecated use setSubtitleTracksList(ArrayList<DLNAMediaSubtitle> subtitleTracks) instead
	 */
	@Deprecated
	public void setSubtitlesCodes(List<DLNAMediaSubtitle> subtitleTracks) {
		setSubtitleTracksList(subtitleTracks);
	}

	/**
	 * @return the model
	 * @since 1.50.0
	 */
	public String getModel() {
		return model;
	}

	/**
	 * @param model the model to set
	 * @since 1.50.0
	 */
	public void setModel(String model) {
		this.model = model;
	}

	/**
	 * @return the exposure
	 * @since 1.50.0
	 */
	public int getExposure() {
		return exposure;
	}

	/**
	 * @param exposure the exposure to set
	 * @since 1.50.0
	 */
	public void setExposure(int exposure) {
		this.exposure = exposure;
	}

	/**
	 * @return the orientation
	 * @since 1.50.0
	 */
	public int getOrientation() {
		return orientation;
	}

	/**
	 * @param orientation the orientation to set
	 * @since 1.50.0
	 */
	public void setOrientation(int orientation) {
		this.orientation = orientation;
	}

	/**
	 * @return the iso
	 * @since 1.50.0
	 */
	public int getIso() {
		return iso;
	}

	/**
	 * @param iso the iso to set
	 * @since 1.50.0
	 */
	public void setIso(int iso) {
		this.iso = iso;
	}

	/**
	 * @return the muxingMode
	 * @since 1.50.0
	 */
	public String getMuxingMode() {
		return muxingMode;
	}

	/**
	 * @param muxingMode the muxingMode to set
	 * @since 1.50.0
	 */
	public void setMuxingMode(String muxingMode) {
		this.muxingMode = muxingMode;
	}

	/**
	 * @return the muxingModeAudio
	 * @since 1.50.0
	 */
	public String getMuxingModeAudio() {
		return muxingModeAudio;
	}

	/**
	 * @param muxingModeAudio the muxingModeAudio to set
	 * @since 1.50.0
	 */
	public void setMuxingModeAudio(String muxingModeAudio) {
		this.muxingModeAudio = muxingModeAudio;
	}

	/**
	 * @return the container
	 * @since 1.50.0
	 */
	public String getContainer() {
		return container;
	}

	/**
	 * @param container the container to set
	 * @since 1.50.0
	 */
	public void setContainer(String container) {
		this.container = container;
	}

	/**
	 * @return the h264_annexB
	 * @since 1.50.0
	 */
	public byte[] getH264AnnexB() {
		return h264_annexB;
	}

	/**
	 * @param h264AnnexB the h264_annexB to set
	 * @since 1.50.0
	 */
	public void setH264AnnexB(byte[] h264AnnexB) {
		this.h264_annexB = h264AnnexB;
	}

	/**
	 * @return the mediaparsed
	 * @since 1.50.0
	 */
	public boolean isMediaparsed() {
		return mediaparsed;
	}

	/**
	 * @param mediaparsed the mediaparsed to set
	 * @since 1.50.0
	 */
	public void setMediaparsed(boolean mediaparsed) {
		this.mediaparsed = mediaparsed;
	}

	/**
	 * @return the thumbready
	 * @since 1.50.0
	 */
	public boolean isThumbready() {
		return thumbready;
	}

	/**
	 * @param thumbready the thumbready to set
	 * @since 1.50.0
	 */
	public void setThumbready(boolean thumbready) {
		this.thumbready = thumbready;
	}

	/**
	 * @return the dvdtrack
	 * @since 1.50.0
	 */
	public int getDvdtrack() {
		return dvdtrack;
	}

	/**
	 * @param dvdtrack the dvdtrack to set
	 * @since 1.50.0
	 */
	public void setDvdtrack(int dvdtrack) {
		this.dvdtrack = dvdtrack;
	}

	/**
	 * @return the secondaryFormatValid
	 * @since 1.50.0
	 */
	public boolean isSecondaryFormatValid() {
		return secondaryFormatValid;
	}

	/**
	 * @param secondaryFormatValid the secondaryFormatValid to set
	 * @since 1.50.0
	 */
	public void setSecondaryFormatValid(boolean secondaryFormatValid) {
		this.secondaryFormatValid = secondaryFormatValid;
	}

	/**
	 * @return the parsing
	 * @since 1.50.0
	 */
	public boolean isParsing() {
		return parsing;
	}

	/**
	 * @param parsing the parsing to set
	 * @since 1.50.0
	 */
	public void setParsing(boolean parsing) {
		this.parsing = parsing;
	}

	/**
	 * @return the encrypted
	 * @since 1.50.0
	 */
	public boolean isEncrypted() {
		return encrypted;
	}

	/**
	 * @param encrypted the encrypted to set
	 * @since 1.50.0
	 */
	public void setEncrypted(boolean encrypted) {
		this.encrypted = encrypted;
	}
}<|MERGE_RESOLUTION|>--- conflicted
+++ resolved
@@ -164,16 +164,11 @@
 	@Deprecated
 	public int bitsPerPixel;
 
-<<<<<<< HEAD
+	private byte referenceFrameCount = -1;
+	private String avcLevel = null;
+
 	private List<DLNAMediaAudio> audioTracks = new ArrayList<DLNAMediaAudio>();
 	private List<DLNAMediaSubtitle> subtitleTracks = new ArrayList<DLNAMediaSubtitle>();
-=======
-	private byte referenceFrameCount = -1;
-	private String avcLevel = null;
-
-	private List<DLNAMediaAudio> audioTracks = new ArrayList<>();
-	private List<DLNAMediaSubtitle> subtitleTracks = new ArrayList<>();
->>>>>>> 7affe3d2
 
 	/**
 	 * @deprecated Use standard getter and setter to access this variable.
