package net.pms.dlna;

import java.io.BufferedReader;
import java.io.File;
import java.io.FileReader;
import java.io.FileWriter;
import java.io.IOException;
import java.util.ArrayList;
import java.util.Date;
import net.pms.Messages;
import net.pms.PMS;
import net.pms.configuration.PmsConfiguration;
import net.pms.dlna.virtual.VirtualFolder;
import net.pms.dlna.virtual.VirtualVideoAction;
import net.pms.util.FileUtil;
import org.apache.commons.lang.StringUtils;
import org.slf4j.Logger;
import org.slf4j.LoggerFactory;

public class MediaMonitor extends VirtualFolder {
	private static final Logger LOGGER = LoggerFactory.getLogger(MediaMonitor.class);
	private File[] dirs;
	private ArrayList<String> oldEntries;
	private PmsConfiguration config;

	public MediaMonitor(File[] dirs) {
		super(Messages.getString("VirtualFolder.2"), "images/thumbnail-video-256.png");
		this.dirs = dirs;
<<<<<<< HEAD
		oldEntries = new ArrayList<String>();
		config = PMS.getConfiguration();
		config = PMS.getConfiguration();
=======
		oldEntries = new ArrayList<>();
>>>>>>> 89f859f3
		config = PMS.getConfiguration();
		parseMonitorFile();
	}

	private File monitorFile() {
		return new File(PMS.getConfiguration().getDataFile("UMS.mon"));
	}

	private void parseMonitorFile() {
		File f = monitorFile();
		if (!f.exists()) {
			return;
		}
		try {
			BufferedReader in = new BufferedReader(new FileReader(f));
			String str;

			while ((str = in.readLine()) != null) {
				if (StringUtils.isEmpty(str)) {
					continue;
				}
				str = str.trim();
				if (str.startsWith("#")) {
					continue;
				}
				if (str.startsWith("entry=")) {
					String entry = str.substring(6);
					if (!new File(entry.trim()).exists()) {
						continue;
					}
					if (!oldEntries.contains(entry.trim())) {
						oldEntries.add(entry.trim());
					}
				}
			}
			in.close();
			dumpFile();
		} catch (Exception e) {
		}
	}

	public void scanDir(File[] files, DLNAResource res) {
		final DLNAResource start = res;
		res.addChild(new VirtualVideoAction(Messages.getString("PMS.139"), true) {
			@Override
			public boolean enable() {
				for (DLNAResource r : start.getChildren()) {
					if (!(r instanceof RealFile)) {
						continue;
					}
					RealFile rf = (RealFile) r;
					if (old(rf.getFile().getAbsolutePath())) { // no duplicates!
						continue;
					}
					oldEntries.add(rf.getFile().getAbsolutePath());
				}
				start.setDiscovered(false);
				start.getChildren().clear();
				try {
					dumpFile();
				} catch (IOException e) {
				}
				return true;
			}
		});

		for (File f : files) {
			if (f.isFile()) {
				// regular file
				LOGGER.debug("file " + f + " is old? " + old(f.getAbsolutePath()));
				if (old(f.getAbsolutePath())) {
					continue;
				}
				res.addChild(new RealFile(f));
			}
			if (f.isDirectory()) {
				boolean add = true;
				if (config.isHideEmptyFolders()) {
					add = FileUtil.isFolderRelevant(f, PMS.getConfiguration());
				}
				if (add) {
					res.addChild(new MonitorEntry(f, this));
				}
			}
		}
	}

	@Override
	public void discoverChildren() {
		for (File f : dirs) {
			scanDir(f.listFiles(), this);
		}
	}

	@Override
	public boolean isRefreshNeeded() {
		return true;
	}

	private boolean monitorClass(DLNAResource res) {
		return (res instanceof MonitorEntry) || (res instanceof MediaMonitor);
	}

	public void stopped(DLNAResource res) {
		if (!(res instanceof RealFile)) {
			return;
		}
		RealFile rf = (RealFile) res;
		DLNAResource tmp = res.getParent();
		while (tmp != null) {
			if (monitorClass(tmp)) {
				if (old(rf.getFile().getAbsolutePath())) { // no duplicates!
					return;
				}
				oldEntries.add(rf.getFile().getAbsolutePath());
				setDiscovered(false);
				getChildren().clear();
				try {
					dumpFile();
				} catch (IOException e) {
				}
				return;
			}
			tmp = tmp.getParent();
		}
	}

	private boolean old(String str) {
		return oldEntries.contains(str);
	}

	private void dumpFile() throws IOException {
		File f = monitorFile();
		Date now = new Date();
		FileWriter out = new FileWriter(f);
		StringBuilder sb = new StringBuilder();
		sb.append("######\n");
		sb.append("## NOTE!!!!!\n");
		sb.append("## This file is auto generated\n");
		sb.append("## Edit with EXTREME care\n");
		sb.append("## Generated: ");
		sb.append(now.toString());
		sb.append("\n");
		for (String str : oldEntries) {
			sb.append("entry=");
			sb.append(str);
			sb.append("\n");
		}
		out.write(sb.toString());
		out.flush();
		out.close();
	}
}<|MERGE_RESOLUTION|>--- conflicted
+++ resolved
@@ -26,13 +26,10 @@
 	public MediaMonitor(File[] dirs) {
 		super(Messages.getString("VirtualFolder.2"), "images/thumbnail-video-256.png");
 		this.dirs = dirs;
-<<<<<<< HEAD
 		oldEntries = new ArrayList<String>();
 		config = PMS.getConfiguration();
 		config = PMS.getConfiguration();
-=======
-		oldEntries = new ArrayList<>();
->>>>>>> 89f859f3
+		config = PMS.getConfiguration();
 		config = PMS.getConfiguration();
 		parseMonitorFile();
 	}
