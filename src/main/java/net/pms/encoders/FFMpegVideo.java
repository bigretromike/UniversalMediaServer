--- conflicted
+++ resolved
@@ -58,11 +58,8 @@
 import net.pms.network.HTTPResource;
 import net.pms.util.PlayerUtil;
 import net.pms.util.ProcessUtil;
-<<<<<<< HEAD
 import org.apache.commons.io.FileUtils;
-=======
 import org.apache.commons.io.FilenameUtils;
->>>>>>> de12fcb5
 import org.apache.commons.lang3.StringUtils;
 import static org.apache.commons.lang3.StringUtils.isBlank;
 import static org.apache.commons.lang3.StringUtils.isNotBlank;
@@ -120,13 +117,8 @@
 	 * @return a {@link List} of <code>String</code>s representing the rescale options for this video,
 	 * or an empty list if the video doesn't need to be resized.
 	 */
-<<<<<<< HEAD
-	public List<String> getVideoFilterOptions(DLNAResource dlna, DLNAMediaInfo media, OutputParams params, File tempSubs) throws IOException {
+	public List<String> getVideoFilterOptions(DLNAResource dlna, DLNAMediaInfo media, OutputParams params) throws IOException {
 		List<String> videoFilterOptions = new ArrayList<String>();
-=======
-	public List<String> getVideoFilterOptions(DLNAResource dlna, DLNAMediaInfo media, OutputParams params) throws IOException {
-		List<String> videoFilterOptions = new ArrayList<>();
->>>>>>> de12fcb5
 		String subsOption = null;
 		File tempSubs = null;
 		final RendererConfiguration renderer = params.mediaRenderer;
@@ -1127,14 +1119,8 @@
 	 * @return Converted subtitles file in SSA/ASS format
 	 */
 	public static File convertSubsToAss(String fileName, DLNAMediaInfo media, OutputParams params) {
-<<<<<<< HEAD
 		List<String> cmdList = new ArrayList<String>();
-		File tempSubsFile;
-		File inputFile = new File(fileName);
-=======
-		List<String> cmdList = new ArrayList<>();
 		File tempSubsFile = null;
->>>>>>> de12fcb5
 		cmdList.add(configuration.getFfmpegPath());
 		cmdList.add("-y");
 		cmdList.add("-loglevel");
@@ -1189,24 +1175,7 @@
 
 	public File applyFontconfigToASSTempSubsFile(File tempSubs) throws IOException {
 		File outputSubs = tempSubs;
-<<<<<<< HEAD
-		File temp = new File(configuration.getTempFolder(), tempSubs.getName());
-=======
 		File temp = new File(configuration.getTempFolder(), tempSubs.getName() + ".tmp");
-		Files.copy(tempSubs.toPath(), temp.toPath(), REPLACE_EXISTING);
-		BufferedWriter output;
-		try (BufferedReader input = new BufferedReader(new FileReader(temp))) {
-			output = new BufferedWriter(new FileWriter(outputSubs));
-			String line;
-			String[] format = null;
-			int i;
-			while (( line = input.readLine()) != null) {
-				if (line.startsWith("Format:")) {
-					format = line.split(",");
-					output.write(line + "\n");
-					continue;
-				}
->>>>>>> de12fcb5
 
 		File sourceFile = new File(tempSubs.toString());
 		File destinationFile = new File(temp.toString());
