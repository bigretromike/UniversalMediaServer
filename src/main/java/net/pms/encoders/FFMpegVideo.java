/*
 * PS3 Media Server, for streaming any medias to your PS3.
 * Copyright (C) 2008  A.Brochard
 *
 * This program is free software; you can redistribute it and/or
 * modify it under the terms of the GNU General Public License
 * as published by the Free Software Foundation; version 2
 * of the License only.
 *
 * This program is distributed in the hope that it will be useful,
 * but WITHOUT ANY WARRANTY; without even the implied warranty of
 * MERCHANTABILITY or FITNESS FOR A PARTICULAR PURPOSE.  See the
 * GNU General Public License for more details.
 *
 * You should have received a copy of the GNU General Public License
 * along with this program; if not, write to the Free Software
 * Foundation, Inc., 51 Franklin Street, Fifth Floor, Boston, MA  02110-1301, USA.
 */
package net.pms.encoders;

import com.jgoodies.forms.builder.PanelBuilder;
import com.jgoodies.forms.factories.Borders;
import com.jgoodies.forms.layout.CellConstraints;
import com.jgoodies.forms.layout.FormLayout;
import java.awt.Font;
import java.awt.event.ItemEvent;
import java.awt.event.ItemListener;
import java.io.BufferedReader;
import java.io.BufferedWriter;
import java.io.File;
import java.io.FileInputStream;
import java.io.FileOutputStream;
import java.io.IOException;
import java.io.InputStreamReader;
import java.io.OutputStreamWriter;
import java.io.PrintWriter;
import java.text.CharacterIterator;
import java.text.StringCharacterIterator;
import java.util.ArrayList;
import java.util.Arrays;
import java.util.List;
import java.util.regex.Matcher;
import java.util.regex.Pattern;
import javax.swing.JCheckBox;
import javax.swing.JComponent;
import net.pms.Messages;
import net.pms.PMS;
import net.pms.configuration.DeviceConfiguration;
import net.pms.configuration.PmsConfiguration;
import net.pms.configuration.RendererConfiguration;
import net.pms.dlna.DLNAMediaInfo;
import net.pms.dlna.DLNAResource;
import net.pms.dlna.FileTranscodeVirtualFolder;
import net.pms.dlna.InputFile;
import net.pms.formats.Format;
import net.pms.formats.v2.SubtitleType;
import net.pms.formats.v2.SubtitleUtils;
import net.pms.io.OutputParams;
import net.pms.io.PipeIPCProcess;
import net.pms.io.PipeProcess;
import net.pms.io.ProcessWrapper;
import net.pms.io.ProcessWrapperImpl;
import net.pms.io.StreamModifier;
import net.pms.io.OutputTextLogger;
import net.pms.network.HTTPResource;
import net.pms.util.CodecUtil;
import net.pms.util.FileUtil;
import net.pms.util.PlayerUtil;
import net.pms.util.ProcessUtil;
import org.apache.commons.io.FileUtils;
import static net.pms.util.StringUtil.*;
import org.apache.commons.io.FilenameUtils;
import org.apache.commons.lang3.StringUtils;
import static org.apache.commons.lang3.StringUtils.isBlank;
import static org.apache.commons.lang3.StringUtils.isNotBlank;
import static org.mozilla.universalchardet.Constants.CHARSET_UTF_8;
import org.slf4j.Logger;
import org.slf4j.LoggerFactory;

/*
 * Pure FFmpeg video player.
 *
 * Design note:
 *
 * Helper methods that return lists of <code>String</code>s representing
 * options are public to facilitate composition e.g. a custom engine (plugin)
 * that uses tsMuxeR for videos without subtitles and FFmpeg otherwise needs to
 * compose and call methods on both players.
 *
 * To avoid API churn, and to provide wiggle room for future functionality, all
 * of these methods take the same arguments as launchTranscode (and the same
 * first four arguments as finalizeTranscoderArgs) even if one or more of the
 * parameters are unused e.g.:
 *
 *     public List<String> getAudioBitrateOptions(
 *         String filename,
 *         DLNAResource dlna,
 *         DLNAMediaInfo media,
 *         OutputParams params
 *     )
 */
public class FFMpegVideo extends Player {
	private static final Logger LOGGER = LoggerFactory.getLogger(FFMpegVideo.class);
	private static final String DEFAULT_QSCALE = "3";
	private static final String SUB_DIR = "subs";

	public FFMpegVideo() {
	}

	@Deprecated
	public FFMpegVideo(PmsConfiguration configuration) {
		this();
	}

	// FIXME we have an id() accessor for this; no need for the field to be public
	@Deprecated
	public static final String ID = "ffmpegvideo";

	/**
	 * Returns a list of strings representing the rescale options for this transcode i.e. the ffmpeg -vf
	 * options used to show subtitles in either SSA/ASS or picture-based format and resize a video that's too wide and/or high for the specified renderer.
	 * If the renderer has no size limits, or there's no media metadata, or the video is within the renderer's
	 * size limits, an empty list is returned.
	 *
	 * @param dlna
	 * @param media metadata for the DLNA resource which is being transcoded
	 * @param params
	 * @return a {@link List} of <code>String</code>s representing the rescale options for this video,
	 * or an empty list if the video doesn't need to be resized.
	 * @throws java.io.IOException
	 */
	public List<String> getVideoFilterOptions(DLNAResource dlna, DLNAMediaInfo media, OutputParams params) throws IOException {
		List<String> videoFilterOptions = new ArrayList<>();
		ArrayList<String> filterChain = new ArrayList<>();
		ArrayList<String> scalePadFilterChain = new ArrayList<>();
		final RendererConfiguration renderer = params.mediaRenderer;

		boolean isMediaValid = media != null && media.isMediaparsed() && media.getHeight() != 0;
		boolean isResolutionTooHighForRenderer = renderer.isMaximumResolutionSpecified() && isMediaValid && // renderer defines a max width/height
			(
				media.getWidth() > renderer.getMaxVideoWidth() ||
				media.getHeight() > renderer.getMaxVideoHeight()
			);

		int scaleWidth = 0;
		int scaleHeight = 0;
		if (media.getWidth() > 0 && media.getHeight() > 0) {
			scaleWidth = media.getWidth();
			scaleHeight = media.getHeight();
		}

		// Make sure the aspect ratio is 16/9 if the renderer needs it.
		boolean keepAR = renderer.isKeepAspectRatio() &&
				!(
					media.getWidth() == 3840 && media.getHeight() <= 1080 ||
					media.getWidth() == 1920 && media.getHeight() == 2160
				) &&
				!"16:9".equals(media.getAspectRatioContainer());

		// Scale and pad the video if necessary
		if (isResolutionTooHighForRenderer || (!renderer.isRescaleByRenderer() && renderer.isMaximumResolutionSpecified() && media.getWidth() < 720)) { // Do not rescale for SD video and higher
			scalePadFilterChain.add(String.format("scale=iw*min(%1$d/iw\\,%2$d/ih):ih*min(%1$d/iw\\,%2$d/ih)", renderer.getMaxVideoWidth(), renderer.getMaxVideoHeight()));
			if (keepAR) {
				scalePadFilterChain.add(String.format("pad=%1$d:%2$d:(%1$d-iw)/2:(%2$d-ih)/2", renderer.getMaxVideoWidth(), renderer.getMaxVideoHeight()));
			}
		} else if (keepAR && isMediaValid) {
			if ((media.getWidth() / (double) media.getHeight()) >= (16 / (double) 9)) {
				scalePadFilterChain.add("pad=iw:iw/(16/9):0:(oh-ih)/2");
				scaleHeight = (int) Math.round(scaleWidth / (16 / (double) 9));
			} else {
				scalePadFilterChain.add("pad=ih*(16/9):ih:(ow-iw)/2:0");
				scaleWidth = (int) Math.round(scaleHeight * (16 / (double) 9));
			}

			scaleWidth  = convertToMod4(scaleWidth);
			scaleHeight = convertToMod4(scaleHeight);
			scalePadFilterChain.add("scale=" + scaleWidth + ":" + scaleHeight);
		}

		boolean override = true;
		if (renderer instanceof RendererConfiguration.OutputOverride) {
			RendererConfiguration.OutputOverride or = (RendererConfiguration.OutputOverride)renderer;
			override = or.addSubtitles();
		}

		if (!isDisableSubtitles(params) && override) {
			StringBuilder subsFilter = new StringBuilder();
			if (params.sid.getType().isText()) {
				String originalSubsFilename;
				String subsFilename;
				if (params.sid.isEmbedded() || configuration.isFFmpegFontConfig()) {
					originalSubsFilename = getSubtitles(dlna, media, params, configuration, SubtitleType.ASS).getAbsolutePath();
				} else {
					originalSubsFilename = params.sid.getExternalFile().getAbsolutePath();
				}

				if (originalSubsFilename != null) {
					StringBuilder s = new StringBuilder();
					CharacterIterator it = new StringCharacterIterator(originalSubsFilename);
					for (char ch = it.first(); ch != CharacterIterator.DONE; ch = it.next()) {
						switch (ch) {
							case ':':
								s.append("\\\\:");
								break;
							case '\\':
								s.append("/");
								break;
							case ']':
							case '[':
								s.append("\\");
							default:
								s.append(ch);
								break;
						}
					}

					subsFilename = s.toString();
					subsFilename = subsFilename.replace(",", "\\,");
					subsFilter.append("subtitles=").append(subsFilename);

					// Set the resolution for subtitles to use
					int subtitlesWidth = scaleWidth; 
					int subtitlesHeight = scaleHeight;
					if (params.sid.isExternal() && params.sid.getType() != SubtitleType.ASS || configuration.isFFmpegFontConfig()) {
						if (subtitlesWidth > 0 && subtitlesHeight > 0) {
							// Let ASS/SSA subtitles specify their own resolution
							if (params.sid.getType() == SubtitleType.ASS) {
								setSubtitlesResolution(originalSubsFilename, subtitlesWidth, subtitlesHeight);
							}
							subsFilter.append(":").append(subtitlesWidth).append("x").append(subtitlesHeight);

							// Set the input subtitles character encoding if not UTF-8
							if (!params.sid.isExternalFileUtf8()) {
								String encoding = isNotBlank(configuration.getSubtitlesCodepage()) ?
										configuration.getSubtitlesCodepage() : params.sid.getExternalFileCharacterSet() != null ?
										params.sid.getExternalFileCharacterSet() : null;
								if (encoding != null) {
									subsFilter.append(":").append(encoding);
								}
							}
						}
					}
				}
			} else if (params.sid.getType().isPicture()) {
				if (params.sid.getId() < 100) {
					// Embedded
					subsFilter.append("[0:v][0:s:").append(media.getSubtitleTracksList().indexOf(params.sid)).append("]overlay");
				} else {
					// External
					videoFilterOptions.add("-i");
					videoFilterOptions.add(params.sid.getExternalFile().getAbsolutePath());
					subsFilter.append("[0:v][1:s]overlay"); // this assumes the sub file is single-language
				}
			}
			if (isNotBlank(subsFilter)) {
				filterChain.add(subsFilter.toString());
				// based on https://trac.ffmpeg.org/ticket/2067
				if (params.timeseek > 0) {
					videoFilterOptions.add("-copyts");
					videoFilterOptions.add("-copypriorss");
					videoFilterOptions.add("0");
					videoFilterOptions.add("-avoid_negative_ts");
					videoFilterOptions.add("1");
					videoFilterOptions.add("-af");
					videoFilterOptions.add("asetpts=PTS-" + params.timeseek + "/TB");
					filterChain.add("setpts=PTS-" + params.timeseek + "/TB");
				}
			}
		}

		String overrideVF = renderer.getFFmpegVideoFilterOverride();
		if (StringUtils.isNotEmpty(overrideVF)) {
			filterChain.add(overrideVF);
		} else {
			filterChain.addAll(scalePadFilterChain);
		}

		if (filterChain.size() > 0) {
			videoFilterOptions.add("-filter_complex");
			videoFilterOptions.add(StringUtils.join(filterChain, ", "));
		}

		return videoFilterOptions;
	}

	/**
	 * Returns a list of <code>String</code>s representing ffmpeg output
	 * options (i.e. options that define the output file's video codec,
	 * audio codec and container) compatible with the renderer's
	 * <code>TranscodeVideo</code> profile.
	 *
	 * @param dlna
	 * @param media the media metadata for the video being streamed. May contain unset/null values (e.g. for web videos).
	 * @param params output parameters
	 *
	 * @return a {@link List} of <code>String</code>s representing the FFmpeg output parameters for the renderer according
	 * to its <code>TranscodeVideo</code> profile.
	 */
	public synchronized List<String> getVideoTranscodeOptions(DLNAResource dlna, DLNAMediaInfo media, OutputParams params) {
		List<String> transcodeOptions = new ArrayList<>();
		final String filename = dlna.getSystemName();
		final RendererConfiguration renderer = params.mediaRenderer;
		String customFFmpegOptions = renderer.getCustomFFmpegOptions();
		boolean xbox1 = renderer.isXboxOne() &&	purpose() == VIDEO_WEBSTREAM_PLAYER;

<<<<<<< HEAD
		if (xbox1 || (renderer.isTranscodeToWMV() && !renderer.isXbox360())) { // WMV
=======
		if (
			(
				renderer.isTranscodeToWMV() &&
				!renderer.isXbox360()
			) ||
			(
				renderer.isXboxOne() &&
				purpose() == VIDEO_WEBSTREAM_PLAYER
			)
		) { // WMV
>>>>>>> 32a82240
			transcodeOptions.add("-c:v");
			transcodeOptions.add("wmv2");

			if (!customFFmpegOptions.contains("-c:a ")) {
				transcodeOptions.add("-c:a");
				transcodeOptions.add("wmav2");
			}

			transcodeOptions.add("-f");
			transcodeOptions.add("asf");
		} else { // MPEGPSMPEG2AC3, MPEGTSMPEG2AC3, MPEGTSH264AC3 or MPEGTSH264AAC
			final boolean isTsMuxeRVideoEngineEnabled = configuration.getEnginesAsList(PMS.get().getRegistry()).contains(TsMuxeRVideo.ID);

			// Output audio codec
			dtsRemux = isTsMuxeRVideoEngineEnabled &&
				configuration.isAudioEmbedDtsInPcm() &&
				params.aid != null &&
				params.aid.isDTS() &&
				!avisynth() &&
				renderer.isDTSPlayable();
			
			boolean isSubtitlesAndTimeseek = !isDisableSubtitles(params) && params.timeseek > 0;

			if (configuration.isAudioRemuxAC3() && params.aid != null && params.aid.isAC3() && !avisynth() && renderer.isTranscodeToAC3() && !isSubtitlesAndTimeseek) {
				// AC-3 remux
				if (!customFFmpegOptions.contains("-c:a ")) {
					transcodeOptions.add("-c:a");
					transcodeOptions.add("copy");
				}
			} else {
				if (dtsRemux) {
					// Audio is added in a separate process later
					transcodeOptions.add("-an");
				} else if (type() == Format.AUDIO) {
					// Skip
				} else if (renderer.isTranscodeToAAC()) {
					transcodeOptions.add("-c:a");
					transcodeOptions.add("aac");

					transcodeOptions.add("-strict");
					transcodeOptions.add("experimental");
				} else {
					if (!customFFmpegOptions.contains("-c:a ")) {
						transcodeOptions.add("-c:a");
						transcodeOptions.add("ac3");
					}
				}
			}

			InputFile newInput = null;
			if (filename != null) {
				newInput = new InputFile();
				newInput.setFilename(filename);
				newInput.setPush(params.stdin);
			}

			// Output video codec
<<<<<<< HEAD
			if (renderer.isTranscodeToMPEGTSH264AC3() || renderer.isTranscodeToMPEGTSH264AAC()) {
				if (!customFFmpegOptions.contains("-c:v")) {
					transcodeOptions.add("-c:v");
					transcodeOptions.add("libx264");
				}
				if (!customFFmpegOptions.contains("-preset")) {
					transcodeOptions.add("-preset");
					transcodeOptions.add("superfast");
				}
				if (!customFFmpegOptions.contains("-level")) {
					transcodeOptions.add("-level");
					transcodeOptions.add("31");
				}
=======
			if (renderer.isTranscodeToH264()) {
				transcodeOptions.add("-c:v");
				transcodeOptions.add("libx264");
				transcodeOptions.add("-preset");
				transcodeOptions.add("superfast");
				transcodeOptions.add("-level");
				transcodeOptions.add("31");
>>>>>>> 32a82240
				transcodeOptions.add("-pix_fmt");
				transcodeOptions.add("yuv420p");
			} else if (!dtsRemux) {
				transcodeOptions.add("-c:v");
				transcodeOptions.add("mpeg2video");
			}

<<<<<<< HEAD
			if (!customFFmpegOptions.contains("-f")) {
				// Output file format
				transcodeOptions.add("-f");
				if (dtsRemux) {
					transcodeOptions.add("mpeg2video");
				} else if (renderer.isTranscodeToMPEGTSMPEG2AC3() || renderer.isTranscodeToMPEGTSH264AC3() || renderer.isTranscodeToMPEGTSH264AAC()) { // MPEGTSMPEG2AC3, MPEGTSH264AC3 or MPEGTSH264AAC
					transcodeOptions.add("mpegts");
				} else { // default: MPEGPSMPEG2AC3
					transcodeOptions.add("vob");
				}
=======
			// Output file format
			transcodeOptions.add("-f");
			if (dtsRemux) {
				transcodeOptions.add("mpeg2video");
			} else if (renderer.isTranscodeToMPEGTS()) {
				transcodeOptions.add("mpegts");
			} else {
				transcodeOptions.add("vob");
>>>>>>> 32a82240
			}
		}

		return transcodeOptions;
	}

	/**
	 * Returns the video bitrate spec for the current transcode according
	 * to the limits/requirements of the renderer and the user's settings.
	 *
	 * @param dlna
	 * @param media the media metadata for the video being streamed. May contain unset/null values (e.g. for web videos).
	 * @param params
	 * @return a {@link List} of <code>String</code>s representing the video bitrate options for this transcode
	 */
	public List<String> getVideoBitrateOptions(DLNAResource dlna, DLNAMediaInfo media, OutputParams params) {
		List<String> videoBitrateOptions = new ArrayList<>();
		boolean low = false;

		int defaultMaxBitrates[] = getVideoBitrateConfig(configuration.getMaximumBitrate());
		int rendererMaxBitrates[] = new int[2];
		boolean xbox1 = params.mediaRenderer.isXboxOne() &&	purpose() == VIDEO_WEBSTREAM_PLAYER;

		if (StringUtils.isNotEmpty(params.mediaRenderer.getMaxVideoBitrate())) {
			rendererMaxBitrates = getVideoBitrateConfig(params.mediaRenderer.getMaxVideoBitrate());
		}

		// Give priority to the renderer's maximum bitrate setting over the user's setting
		if (rendererMaxBitrates[0] > 0 && rendererMaxBitrates[0] < defaultMaxBitrates[0]) {
			defaultMaxBitrates = rendererMaxBitrates;
			LOGGER.trace("Using the video bitrate limit from the renderer config (" + rendererMaxBitrates[0] + ") which is lower than the one from the program settings (" + defaultMaxBitrates[0] + ")");
		} else {
			LOGGER.trace("Using the video bitrate limit from the program settings (" + defaultMaxBitrates[0] + ")");
		}

		boolean isXboxOneWebVideo = params.mediaRenderer.isXboxOne() && purpose() == VIDEO_WEBSTREAM_PLAYER;

		if (params.mediaRenderer.getCBRVideoBitrate() == 0 && params.timeend == 0) {
			if (rendererMaxBitrates[0] < 0) {
				// odd specail case here
				// this is -1 so we guess that 300 kbps is good
				defaultMaxBitrates[0] = 300;
				low = true;
			} else {
				// Convert value from Mb to Kb
				defaultMaxBitrates[0] = 1000 * defaultMaxBitrates[0];
			}

			// Halve it since it seems to send up to 1 second of video in advance
			defaultMaxBitrates[0] /= 2;

			LOGGER.trace("Halving the video bitrate limit to " + defaultMaxBitrates[0]);

			int bufSize = 1835;
			boolean bitrateLevel41Limited = false;

			/**
			 * Although the maximum bitrate for H.264 Level 4.1 is
			 * officially 50,000 kbit/s, some 4.1-capable renderers
			 * like the PS3 stutter when video exceeds roughly 31,250
			 * kbit/s.
			 *
			 * We also apply the correct buffer size in this section.
			 */
<<<<<<< HEAD
			if (!xbox1 && (params.mediaRenderer.isTranscodeToMPEGTSH264AC3() || params.mediaRenderer.isTranscodeToMPEGTSH264AAC())) {
=======
			if (!isXboxOneWebVideo && params.mediaRenderer.isTranscodeToH264()) {
>>>>>>> 32a82240
				if (
					params.mediaRenderer.isH264Level41Limited() &&
					defaultMaxBitrates[0] > 31250
				) {
					defaultMaxBitrates[0] = 31250;
					bitrateLevel41Limited = true;
					LOGGER.trace("Adjusting the video bitrate limit to the H.264 Level 4.1-safe value of 31250");
				}
				bufSize = defaultMaxBitrates[0];
			} else {
				if (media.isHDVideo()) {
					bufSize = defaultMaxBitrates[0] / 3;
				}

				if (bufSize > 7000) {
					bufSize = 7000;
				}

				if (defaultMaxBitrates[1] > 0) {
					bufSize = defaultMaxBitrates[1];
				}

				if (params.mediaRenderer.isDefaultVBVSize() && rendererMaxBitrates[1] == 0) {
					bufSize = 1835;
				}
			}

			if (!bitrateLevel41Limited) {
				// Make room for audio
				if (dtsRemux) {
					defaultMaxBitrates[0] -= 1510;
				} else {
					defaultMaxBitrates[0] -= configuration.getAudioBitrate();
				}

				// Round down to the nearest Mb
				defaultMaxBitrates[0] = defaultMaxBitrates[0] / 1000 * 1000;
				if (low) {
					defaultMaxBitrates[0] = 300;
				}

				LOGGER.trace("Adjusting the video bitrate limit to " + defaultMaxBitrates[0] + " to make room for audio");
			}

			// FFmpeg uses bytes for inputs instead of kbytes like MEncoder
			bufSize *= 1000;
			defaultMaxBitrates[0] *= 1000;

			videoBitrateOptions.add("-bufsize");
			videoBitrateOptions.add(String.valueOf(bufSize));

			if (defaultMaxBitrates[0] > 0) {
				videoBitrateOptions.add("-maxrate");
				videoBitrateOptions.add(String.valueOf(defaultMaxBitrates[0]));
			}
		}
		int maximumBitrate = defaultMaxBitrates[0];

<<<<<<< HEAD
		if (xbox1 || (!params.mediaRenderer.isTranscodeToMPEGTSH264AC3() && !params.mediaRenderer.isTranscodeToMPEGTSH264AAC())) {
=======
		if (isXboxOneWebVideo || !params.mediaRenderer.isTranscodeToH264()) {
>>>>>>> 32a82240
			// Add MPEG-2 quality settings
			String mpeg2Options = configuration.getMPEG2MainSettingsFFmpeg();
			String mpeg2OptionsRenderer = params.mediaRenderer.getCustomFFmpegMPEG2Options();

			// Renderer settings take priority over user settings
			if (isNotBlank(mpeg2OptionsRenderer)) {
				mpeg2Options = mpeg2OptionsRenderer;
			} else if (mpeg2Options.contains("Automatic")) {
				boolean isWireless = mpeg2Options.contains("Wireless");
				mpeg2Options = "-g 5 -q:v 1 -qmin 2 -qmax 3";

				// It has been reported that non-PS3 renderers prefer keyint 5 but prefer it for PS3 because it lowers the average bitrate
				if (params.mediaRenderer.isPS3()) {
					mpeg2Options = "-g 25 -q:v 1 -qmin 2 -qmax 3";
				}

				if (isWireless || maximumBitrate < 70) {
					// Lower quality for 720p+ content
					if (media.getWidth() > 1280) {
						mpeg2Options = "-g 25 -qmax 7 -qmin 2";
					} else if (media.getWidth() > 720) {
						mpeg2Options = "-g 25 -qmax 5 -qmin 2";
					}
				}
			}
			String[] customOptions = StringUtils.split(mpeg2Options);
			videoBitrateOptions.addAll(new ArrayList<>(Arrays.asList(customOptions)));
		} else {
			// Add x264 quality settings
			String x264CRF = configuration.getx264ConstantRateFactor();

			// Remove comment from the value
			if (x264CRF.contains("/*")) {
				x264CRF = x264CRF.substring(x264CRF.indexOf("/*"));
			}

			if (x264CRF.contains("Automatic")) {
				if (x264CRF.contains("Wireless") || maximumBitrate < 70) {
					x264CRF = "19";
					// Lower quality for 720p+ content
					if (media.getWidth() > 1280) {
						x264CRF = "23";
					} else if (media.getWidth() > 720) {
						x264CRF = "22";
					}
				} else {
					x264CRF = "16";

					// Lower quality for 720p+ content
					if (media.getWidth() > 720) {
						x264CRF = "19";
					}
				}
			}
			if (isNotBlank(x264CRF) && !params.mediaRenderer.nox264()) {
				videoBitrateOptions.add("-crf");
				videoBitrateOptions.add(x264CRF);
			}
		}

		return videoBitrateOptions;
	}

	/**
	 * Returns the audio bitrate spec for the current transcode according
	 * to the limits/requirements of the renderer.
	 *
	 * @param dlna
	 * @param media the media metadata for the video being streamed. May contain unset/null values (e.g. for web videos).
	 * @param params
	 * @return a {@link List} of <code>String</code>s representing the audio bitrate options for this transcode
	 */
	public List<String> getAudioBitrateOptions(DLNAResource dlna, DLNAMediaInfo media, OutputParams params) {
		List<String> audioBitrateOptions = new ArrayList<>();

		audioBitrateOptions.add("-q:a");
		audioBitrateOptions.add(DEFAULT_QSCALE);

		return audioBitrateOptions;
	}

	protected boolean dtsRemux;
	protected boolean ac3Remux;

	@Override
	public int purpose() {
		return VIDEO_SIMPLEFILE_PLAYER;
	}

	@Override
	// TODO make this static so it can replace ID, instead of having both
	public String id() {
		return ID;
	}

	@Override
	public boolean isTimeSeekable() {
		return true;
	}

	@Override
	public boolean avisynth() {
		return false;
	}

	public String initialString() {
		String threads = " -threads 1";
		if (configuration.isFfmpegMultithreading()) {
			if (Runtime.getRuntime().availableProcessors() == configuration.getNumberOfCpuCores()) {
				threads = "";
			} else {
				threads = " -threads " + configuration.getNumberOfCpuCores();
			}
		}
		return threads;
	}

	@Override
	public String name() {
		return "FFmpeg";
	}

	@Override
	public int type() {
		return Format.VIDEO;
	}

	// unused; return this array for backwards-compatibility
	@Deprecated
	protected String[] getDefaultArgs() {
		List<String> defaultArgsList = new ArrayList<>();

		defaultArgsList.add("-loglevel");
		defaultArgsList.add("warning");

		String[] defaultArgsArray = new String[defaultArgsList.size()];
		defaultArgsList.toArray(defaultArgsArray);

		return defaultArgsArray;
	}

	private int[] getVideoBitrateConfig(String bitrate) {
		int bitrates[] = new int[2];

		if (bitrate.contains("(") && bitrate.contains(")")) {
			bitrates[1] = Integer.parseInt(bitrate.substring(bitrate.indexOf('(') + 1, bitrate.indexOf(')')));
		}

		if (bitrate.contains("(")) {
			bitrate = bitrate.substring(0, bitrate.indexOf('(')).trim();
		}

		if (isBlank(bitrate)) {
			bitrate = "0";
		}

		bitrates[0] = (int) Double.parseDouble(bitrate);

		return bitrates;
	}

	@Override
	@Deprecated
	public String[] args() {
		return getDefaultArgs(); // unused; return this array for for backwards compatibility
	}

	@Override
	public String mimeType() {
		return HTTPResource.VIDEO_TRANSCODE;
	}

	@Override
	public String executable() {
		return configuration.getFfmpegPath();
	}

	@Override
	public boolean isGPUAccelerationReady() {
		return false;
	}

	@Override
	public synchronized ProcessWrapper launchTranscode(
		DLNAResource dlna,
		DLNAMediaInfo media,
		OutputParams params
	) throws IOException {
		final String filename = dlna.getSystemName();
		InputFile newInput = new InputFile();
		newInput.setFilename(filename);
		newInput.setPush(params.stdin);
		PmsConfiguration prev = configuration;
		configuration = (DeviceConfiguration)params.mediaRenderer;
		RendererConfiguration renderer = params.mediaRenderer;

		/*
		 * Check if the video track and the container report different aspect ratios
		 */
		boolean aspectRatiosMatch = true;
		if (
			media.getAspectRatioContainer() != null &&
			media.getAspectRatioVideoTrack() != null &&
			!media.getAspectRatioContainer().equals(media.getAspectRatioVideoTrack())
		) {
			aspectRatiosMatch = false;
		}

		/*
		 * FFmpeg uses multithreading by default, so provided that the
		 * user has not disabled FFmpeg multithreading and has not
		 * chosen to use more or less threads than are available, do not
		 * specify how many cores to use.
		 */
		int nThreads = 1;
		if (configuration.isFfmpegMultithreading()) {
			if (Runtime.getRuntime().availableProcessors() == configuration.getNumberOfCpuCores()) {
				nThreads = 0;
			} else {
				nThreads = configuration.getNumberOfCpuCores();
			}
		}

		List<String> cmdList = new ArrayList<>();
		boolean avisynth = avisynth();
		if (params.timeseek > 0) {
			params.waitbeforestart = 200;
		} else {
			params.waitbeforestart = 2500;
		}

		setAudioAndSubs(filename, media, params);
		cmdList.add(executable());

		// Prevent FFmpeg timeout
		cmdList.add("-y");

		cmdList.add("-loglevel");
		if (LOGGER.isTraceEnabled()) { // Set -loglevel in accordance with LOGGER setting
			cmdList.add("verbose"); // Could be changed to "verbose" or "debug" if "info" level is not enough
		} else {
			cmdList.add("fatal");
		}

		if (params.timeseek > 0) {
			cmdList.add("-ss");
			cmdList.add(String.valueOf((int) params.timeseek));
		}

		// Decoder threads
		if (nThreads > 0) {
			cmdList.add("-threads");
			cmdList.add(String.valueOf(nThreads));
		}

		final boolean isTsMuxeRVideoEngineEnabled = configuration.getEnginesAsList(PMS.get().getRegistry()).contains(TsMuxeRVideo.ID);
		final boolean isXboxOneWebVideo = params.mediaRenderer.isXboxOne() && purpose() == VIDEO_WEBSTREAM_PLAYER;

		ac3Remux = false;
		dtsRemux = false;
		boolean xbox1 = renderer.isXboxOne() && purpose() == VIDEO_WEBSTREAM_PLAYER;

<<<<<<< HEAD
		if (configuration.isAudioRemuxAC3() && params.aid != null && params.aid.isAC3() && !avisynth() && renderer.isTranscodeToAC3() && !xbox1) {
=======
		if (
			configuration.isAudioRemuxAC3() &&
			params.aid != null &&
			params.aid.isAC3() &&
			!avisynth() &&
			renderer.isTranscodeToAC3() &&
			!isXboxOneWebVideo
		) {
>>>>>>> 32a82240
			// AC-3 remux takes priority
			ac3Remux = true;
		} else {
			// Now check for DTS remux and LPCM streaming
			dtsRemux = isTsMuxeRVideoEngineEnabled &&
				configuration.isAudioEmbedDtsInPcm() &&
				params.aid != null &&
				params.aid.isDTS() &&
				!avisynth() &&
				params.mediaRenderer.isDTSPlayable();
		}

		String frameRateRatio = media.getValidFps(true);
		String frameRateNumber = media.getValidFps(false);

		// Input filename
		cmdList.add("-i");
		if (avisynth && !filename.toLowerCase().endsWith(".iso")) {
			File avsFile = AviSynthFFmpeg.getAVSScript(filename, params.sid, params.fromFrame, params.toFrame, frameRateRatio, frameRateNumber, configuration);
			cmdList.add(ProcessUtil.getShortFileNameIfWideChars(avsFile.getAbsolutePath()));
		} else {
			cmdList.add(filename);
		}

		/**
		 * Defer to MEncoder for subtitles if:
		 * - The setting is enabled
		 * - There are subtitles to transcode
		 * - The file is not being played via the transcode folder
		 */
		if (
			!(renderer instanceof RendererConfiguration.OutputOverride) &&
			configuration.isFFmpegDeferToMEncoderForSubtitles() &&
			params.sid != null &&
			!(
				!configuration.getHideTranscodeEnabled() &&
				dlna.isNoName() &&
				(dlna.getParent() instanceof FileTranscodeVirtualFolder)
			)
		) {
			LOGGER.trace("Switching from FFmpeg to MEncoder to transcode subtitles.");
			MEncoderVideo mv = new MEncoderVideo();

			return mv.launchTranscode(dlna, media, params);
		}

		// Decide whether to defer to tsMuxeR or continue to use FFmpeg
		if (! (renderer instanceof RendererConfiguration.OutputOverride) && configuration.isFFmpegMuxWithTsMuxerWhenCompatible()) {
			// Decide whether to defer to tsMuxeR or continue to use FFmpeg
			boolean deferToTsmuxer = true;
			String prependTraceReason = "Not muxing the video stream with tsMuxeR via FFmpeg because ";
			if (deferToTsmuxer == true && !configuration.getHideTranscodeEnabled() && dlna.isNoName() && (dlna.getParent() instanceof FileTranscodeVirtualFolder)) {
				deferToTsmuxer = false;
				LOGGER.trace(prependTraceReason + "the file is being played via a FFmpeg entry in the transcode folder.");
			}
			if (deferToTsmuxer == true && !params.mediaRenderer.isMuxH264MpegTS()) {
				deferToTsmuxer = false;
				LOGGER.trace(prependTraceReason + "the renderer does not support H.264 inside MPEG-TS.");
			}
			if (deferToTsmuxer == true && params.sid != null) {
				deferToTsmuxer = false;
				LOGGER.trace(prependTraceReason + "we need to burn subtitles.");
			}
			if (deferToTsmuxer == true && avisynth()) {
				deferToTsmuxer = false;
				LOGGER.trace(prependTraceReason + "we are using AviSynth.");
			}
			if (deferToTsmuxer == true && params.mediaRenderer.isH264Level41Limited() && !media.isVideoWithinH264LevelLimits(newInput, params.mediaRenderer)) {
				deferToTsmuxer = false;
				LOGGER.trace(prependTraceReason + "the video stream is not within H.264 level limits for this renderer.");
			}
			if (deferToTsmuxer == true && !media.isMuxable(params.mediaRenderer)) {
				deferToTsmuxer = false;
				LOGGER.trace(prependTraceReason + "the video stream is not muxable to this renderer");
			}
			if (deferToTsmuxer == true && !aspectRatiosMatch) {
				deferToTsmuxer = false;
				LOGGER.trace(prependTraceReason + "we need to transcode to apply the correct aspect ratio.");
			}
			if (deferToTsmuxer == true && !params.mediaRenderer.isPS3() && filename.contains("WEB-DL")) {
				deferToTsmuxer = false;
				LOGGER.trace(prependTraceReason + "the version of tsMuxeR supported by this renderer does not support WEB-DL files.");
			}
			if (deferToTsmuxer == true && "bt.601".equals(media.getMatrixCoefficients())) {
				deferToTsmuxer = false;
				LOGGER.trace(prependTraceReason + "the colorspace probably isn't supported by the renderer.");
			}
			if (deferToTsmuxer == true && params.mediaRenderer.isKeepAspectRatio() && !"16:9".equals(media.getAspectRatioContainer())) {
				deferToTsmuxer = false;
				LOGGER.trace(prependTraceReason + "the renderer needs us to add borders so it displays the correct aspect ratio of " + media.getAspectRatioContainer() + ".");
			}
			if (deferToTsmuxer) {
				TsMuxeRVideo tv = new TsMuxeRVideo();
				params.forceFps = media.getValidFps(false);

				if (media.getCodecV() != null) {
					if (media.isH264()) {
						params.forceType = "V_MPEG4/ISO/AVC";
					} else if (media.getCodecV().startsWith("mpeg2")) {
						params.forceType = "V_MPEG-2";
					} else if (media.getCodecV().equals("vc1")) {
						params.forceType = "V_MS/VFW/WVC1";
					}
				}

				return tv.launchTranscode(dlna, media, params);
			}
		}

		// Apply any video filters and associated options. These should go
		// after video input is specified and before output streams are mapped.
		cmdList.addAll(getVideoFilterOptions(dlna, media, params));

		// Map the output streams if necessary
		if (media.getAudioTracksList().size() > 1) {
			// Set the video stream
			cmdList.add("-map");
			cmdList.add("0:v");

			// Set the proper audio stream
			cmdList.add("-map");
			cmdList.add("0:a:" + (media.getAudioTracksList().indexOf(params.aid)));
		}

		// Now configure the output streams

		// Encoder threads
		if (nThreads > 0) {
			cmdList.add("-threads");
			cmdList.add(String.valueOf(nThreads));
		}

		if (params.timeend > 0) {
			cmdList.add("-t");
			cmdList.add(String.valueOf(params.timeend));
		}

		// Add the output options (-f, -c:a, -c:v, etc.)

		// Now that inputs and filtering are complete, see if we should
		// give the renderer the final say on the command
		boolean override = false;
		if (renderer instanceof RendererConfiguration.OutputOverride) {
			override = ((RendererConfiguration.OutputOverride)renderer).getOutputOptions(cmdList, dlna, this, params);
		}

		if (! override) {
			cmdList.addAll(getVideoBitrateOptions(dlna, media, params));

<<<<<<< HEAD
			String customFFmpegOptions = renderer.getCustomFFmpegOptions();
=======
		// Audio bitrate
		if (!ac3Remux && !dtsRemux && !(type() == Format.AUDIO)) {
			int channels = 0;
			if (
				(
					renderer.isTranscodeToWMV() &&
					!renderer.isXbox360()
				) ||
				(
					renderer.isXboxOne() &&
					purpose() == VIDEO_WEBSTREAM_PLAYER
				)
			) {
				channels = 2;
			} else if (params.aid != null && params.aid.getAudioProperties().getNumberOfChannels() > configuration.getAudioChannelCount()) {
				channels = configuration.getAudioChannelCount();
			}
>>>>>>> 32a82240

			// Audio bitrate
			if (!ac3Remux && !dtsRemux && !(type() == Format.AUDIO)) {
				int channels = 0;
				if (xbox1 || (renderer.isTranscodeToWMV() && !renderer.isXbox360())) {
					channels = 2;
				} else if (params.aid != null && params.aid.getAudioProperties().getNumberOfChannels() > configuration.getAudioChannelCount()) {
					channels = configuration.getAudioChannelCount();
				}

<<<<<<< HEAD
				if (!customFFmpegOptions.contains("-ac ") && channels > 0) {
					cmdList.add("-ac");
					cmdList.add(String.valueOf(channels));
				}

				if (!customFFmpegOptions.contains("-ab ")) {
					cmdList.add("-ab");
					if (renderer.isTranscodeToMPEGTSH264AAC()) {
						cmdList.add(Math.min(configuration.getAudioBitrate(), 320) + "k");
					} else {
						cmdList.add(String.valueOf(CodecUtil.getAC3Bitrate(configuration, params.aid)) + "k");
					}
=======
			if (!customFFmpegOptions.contains("-ab ")) {
				cmdList.add("-ab");
				if (renderer.isTranscodeToAAC()) {
					cmdList.add(Math.min(configuration.getAudioBitrate(), 320) + "k");
				} else {
					cmdList.add(String.valueOf(CodecUtil.getAC3Bitrate(configuration, params.aid)) + "k");
>>>>>>> 32a82240
				}
			}

			// Add the output options (-f, -c:a, -c:v, etc.)
			cmdList.addAll(getVideoTranscodeOptions(dlna, media, params));

			// Add custom options
			if (StringUtils.isNotEmpty(customFFmpegOptions)) {
				parseOptions(customFFmpegOptions, cmdList);
			}
		}


		// Set up the process

		PipeProcess pipe = null;
		
		if (!dtsRemux) {
//			cmdList.add("pipe:");

			// basename of the named pipe:
			String fifoName = String.format(
				"ffmpegvideo_%d_%d",
				Thread.currentThread().getId(),
				System.currentTimeMillis()
			);

			// This process wraps the command that creates the named pipe
			pipe = new PipeProcess(fifoName);
			pipe.deleteLater(); // delete the named pipe later; harmless if it isn't created

			params.input_pipes[0] = pipe;

			// Output file
			cmdList.add(pipe.getInputPipe());
		}

		String[] cmdArray = new String[cmdList.size()];
		cmdList.toArray(cmdArray);

		cmdArray = finalizeTranscoderArgs(
			filename,
			dlna,
			media,
			params,
			cmdArray
		);

		ProcessWrapperImpl pw = new ProcessWrapperImpl(cmdArray, params);

		setOutputParsing(dlna, pw, false);

		if (! dtsRemux) {
			ProcessWrapper mkfifo_process = pipe.getPipeProcess();

			/**
			 * It can take a long time for Windows to create a named pipe (and
			 * mkfifo can be slow if /tmp isn't memory-mapped), so run this in
			 * the current thread.
			 */
			mkfifo_process.runInSameThread();
			pw.attachProcess(mkfifo_process); // Clean up the mkfifo process when the transcode ends

			// Give the mkfifo process a little time
			try {
				Thread.sleep(300);
			} catch (InterruptedException e) {
				LOGGER.error("Thread interrupted while waiting for named pipe to be created", e);
			}
		} else {
			pipe = new PipeProcess(System.currentTimeMillis() + "tsmuxerout.ts");

			TsMuxeRVideo ts = new TsMuxeRVideo();
			File f = new File(configuration.getTempFolder(), "pms-tsmuxer.meta");
			String cmd[] = new String[]{ ts.executable(), f.getAbsolutePath(), pipe.getInputPipe() };
			pw = new ProcessWrapperImpl(cmd, params);

			PipeIPCProcess ffVideoPipe = new PipeIPCProcess(System.currentTimeMillis() + "ffmpegvideo", System.currentTimeMillis() + "videoout", false, true);

			cmdList.add(ffVideoPipe.getInputPipe());

			OutputParams ffparams = new OutputParams(configuration);
			ffparams.maxBufferSize = 1;
			ffparams.stdin = params.stdin;

			String[] cmdArrayDts = new String[cmdList.size()];
			cmdList.toArray(cmdArrayDts);

			cmdArrayDts = finalizeTranscoderArgs(
				filename,
				dlna,
				media,
				params,
				cmdArrayDts
			);

			ProcessWrapperImpl ffVideo = new ProcessWrapperImpl(cmdArrayDts, ffparams);

			ProcessWrapper ff_video_pipe_process = ffVideoPipe.getPipeProcess();
			pw.attachProcess(ff_video_pipe_process);
			ff_video_pipe_process.runInNewThread();
			ffVideoPipe.deleteLater();

			pw.attachProcess(ffVideo);
			ffVideo.runInNewThread();

			PipeIPCProcess ffAudioPipe = new PipeIPCProcess(System.currentTimeMillis() + "ffmpegaudio01", System.currentTimeMillis() + "audioout", false, true);
			StreamModifier sm = new StreamModifier();
			sm.setPcm(false);
			sm.setDtsEmbed(dtsRemux);
			sm.setSampleFrequency(48000);
			sm.setBitsPerSample(16);
			sm.setNbChannels(2);

			List<String> cmdListDTS = new ArrayList<>();
			cmdListDTS.add(executable());
			cmdListDTS.add("-y");
			cmdListDTS.add("-ss");

			if (params.timeseek > 0) {
				cmdListDTS.add(String.valueOf(params.timeseek));
			} else {
				cmdListDTS.add("0");
			}

			if (params.stdin == null) {
				cmdListDTS.add("-i");
			} else {
				cmdListDTS.add("-");
			}
			cmdListDTS.add(filename);

			if (params.timeseek > 0) {
				cmdListDTS.add("-copypriorss");
				cmdListDTS.add("0");
				cmdListDTS.add("-avoid_negative_ts");
				cmdListDTS.add("1");
			}

			cmdListDTS.add("-ac");
			cmdListDTS.add("2");

			cmdListDTS.add("-f");
			cmdListDTS.add("dts");

			cmdListDTS.add("-c:a");
			cmdListDTS.add("copy");

			cmdListDTS.add(ffAudioPipe.getInputPipe());

			String[] cmdArrayDTS = new String[cmdListDTS.size()];
			cmdListDTS.toArray(cmdArrayDTS);

			if (!params.mediaRenderer.isMuxDTSToMpeg()) { // No need to use the PCM trick when media renderer supports DTS
				ffAudioPipe.setModifier(sm);
			}

			OutputParams ffaudioparams = new OutputParams(configuration);
			ffaudioparams.maxBufferSize = 1;
			ffaudioparams.stdin = params.stdin;
			ProcessWrapperImpl ffAudio = new ProcessWrapperImpl(cmdArrayDTS, ffaudioparams);

			params.stdin = null;
			try (PrintWriter pwMux = new PrintWriter(f)) {
				pwMux.println("MUXOPT --no-pcr-on-video-pid --no-asyncio --new-audio-pes --vbr --vbv-len=500");
				String videoType = "V_MPEG-2";

				if (renderer.isTranscodeToH264()) {
					videoType = "V_MPEG4/ISO/AVC";
				}

				if (params.no_videoencode && params.forceType != null) {
					videoType = params.forceType;
				}

				StringBuilder fps = new StringBuilder();
				fps.append("");
				if (params.forceFps != null) {
					fps.append("fps=").append(params.forceFps).append(", ");
				}

				String audioType = "A_AC3";
				if (dtsRemux) {
					if (params.mediaRenderer.isMuxDTSToMpeg()) {
						// Renderer can play proper DTS track
						audioType = "A_DTS";
					} else {
						// DTS padded in LPCM trick
						audioType = "A_LPCM";
					}
				}

				pwMux.println(videoType + ", \"" + ffVideoPipe.getOutputPipe() + "\", " + fps + "level=4.1, insertSEI, contSPS, track=1");
				pwMux.println(audioType + ", \"" + ffAudioPipe.getOutputPipe() + "\", track=2");
			}

			ProcessWrapper pipe_process = pipe.getPipeProcess();
			pw.attachProcess(pipe_process);
			pipe_process.runInNewThread();

			try {
				wait(50);
			} catch (InterruptedException e) {
			}

			pipe.deleteLater();
			params.input_pipes[0] = pipe;

			ProcessWrapper ff_pipe_process = ffAudioPipe.getPipeProcess();
			pw.attachProcess(ff_pipe_process);
			ff_pipe_process.runInNewThread();

			try {
				wait(50);
			} catch (InterruptedException e) {
			}

			ffAudioPipe.deleteLater();
			pw.attachProcess(ffAudio);
			ffAudio.runInNewThread();
		}

		// Launch the transcode command...
		pw.runInNewThread();
		// ...and wait briefly to allow it to start
		try {
			Thread.sleep(200);
		} catch (InterruptedException e) {
			LOGGER.error("Thread interrupted while waiting for transcode to start", e);
		}
		configuration = prev;
		return pw;
	}

	private JCheckBox multithreading;
	private JCheckBox videoRemuxTsMuxer;
	private JCheckBox fc;
	private JCheckBox deferToMEncoderForSubtitles;

	@Override
	public JComponent config() {
		return config("NetworkTab.5");
	}

	protected JComponent config(String languageLabel) {
		FormLayout layout = new FormLayout(
			"left:pref, 0:grow",
			"p, 3dlu, p, 3dlu, p, 3dlu, p, 3dlu, p"
		);
		PanelBuilder builder = new PanelBuilder(layout);
		builder.border(Borders.EMPTY);
		builder.opaque(false);

		CellConstraints cc = new CellConstraints();

		JComponent cmp = builder.addSeparator(Messages.getString(languageLabel), cc.xyw(2, 1, 1));
		cmp = (JComponent) cmp.getComponent(0);
		cmp.setFont(cmp.getFont().deriveFont(Font.BOLD));

		multithreading = new JCheckBox(Messages.getString("MEncoderVideo.35"), configuration.isFfmpegMultithreading());
		multithreading.setContentAreaFilled(false);
		multithreading.addItemListener(new ItemListener() {
			@Override
			public void itemStateChanged(ItemEvent e) {
				configuration.setFfmpegMultithreading(e.getStateChange() == ItemEvent.SELECTED);
			}
		});
		builder.add(multithreading, cc.xy(2, 3));

		videoRemuxTsMuxer = new JCheckBox(Messages.getString("MEncoderVideo.38"), configuration.isFFmpegMuxWithTsMuxerWhenCompatible());
		videoRemuxTsMuxer.setContentAreaFilled(false);
		videoRemuxTsMuxer.addItemListener(new ItemListener() {
			@Override
			public void itemStateChanged(ItemEvent e) {
				configuration.setFFmpegMuxWithTsMuxerWhenCompatible(e.getStateChange() == ItemEvent.SELECTED);
			}
		});
		builder.add(videoRemuxTsMuxer, cc.xy(2, 5));

		fc = new JCheckBox(Messages.getString("MEncoderVideo.21"), configuration.isFFmpegFontConfig());
		fc.setContentAreaFilled(false);
		fc.setToolTipText(Messages.getString("FFmpeg.0"));
		fc.addItemListener(new ItemListener() {
			@Override
			public void itemStateChanged(ItemEvent e) {
				configuration.setFFmpegFontConfig(e.getStateChange() == ItemEvent.SELECTED);
			}
		});
		builder.add(fc, cc.xy(2, 7));

		deferToMEncoderForSubtitles = new JCheckBox(Messages.getString("FFmpeg.1"), configuration.isFFmpegDeferToMEncoderForSubtitles());
		deferToMEncoderForSubtitles.setContentAreaFilled(false);
		deferToMEncoderForSubtitles.setToolTipText(Messages.getString("FFmpeg.2"));
		deferToMEncoderForSubtitles.addItemListener(new ItemListener() {
			@Override
			public void itemStateChanged(ItemEvent e) {
				configuration.setFFmpegDeferToMEncoderForSubtitles(e.getStateChange() == ItemEvent.SELECTED);
			}
		});
		builder.add(deferToMEncoderForSubtitles, cc.xy(2, 9));

		return builder.getPanel();
	}

	protected static List<String> parseOptions(String str) {
		return str == null ? null : parseOptions(str, new ArrayList<String>());
	}

	protected static List<String> parseOptions(String str, List<String> cmdList) {
		while (str.length() > 0) {
			if (str.charAt(0) == '\"') {
				int pos = str.indexOf('"', 1);
				if (pos == -1) {
					// No ", error
					break;
				}
				String tmp = str.substring(1, pos);
				cmdList.add(tmp.trim());
				str = str.substring(pos + 1);
			} else {
				// New arg, find space
				int pos = str.indexOf(' ');
				if (pos == -1) {
					// No space, we're done
					cmdList.add(str);
					break;
				}
				String tmp = str.substring(0, pos);
				cmdList.add(tmp.trim());
				str = str.substring(pos + 1);
			}
		}
		return cmdList;
	}

	/**
	 * Extracts embedded subtitles from video to file in SSA/ASS format, converts external SRT
	 * subtitles file to SSA/ASS format and applies fontconfig setting to that converted file
	 * and applies timeseeking when required.
	 *
	 * @param dlna DLNAResource
	 * @param media DLNAMediaInfo
	 * @param params Output parameters
	 * @param configuration
	 * @return Converted subtitle file
	 * @throws IOException
	 */
	public static File getSubtitles(DLNAResource dlna, DLNAMediaInfo media, OutputParams params, PmsConfiguration configuration, SubtitleType subtitleType) throws IOException {
		if (media == null || params.sid.getId() == -1 || !params.sid.getType().isText()) {
			return null;
		}

		String dir = configuration.getDataFile(SUB_DIR);
		File subsPath = new File(dir);
		if (!subsPath.exists()) {
			subsPath.mkdirs();
		}

		boolean applyFontConfig = configuration.isFFmpegFontConfig();
		boolean isEmbeddedSource = params.sid.getId() < 100;

		String filename = isEmbeddedSource ?
			dlna.getSystemName() : params.sid.getExternalFile().getAbsolutePath();

		String basename;

		long modId = new File(filename).lastModified();
		if (modId != 0) {
			// We have a real file
			basename = FilenameUtils.getBaseName(filename);
		} else {
			// It's something else, e.g. a url or psuedo-url without meaningful
			// lastmodified and (maybe) basename characteristics.
			basename = dlna.getName().replaceAll("[<>:\"\\\\/|?*+\\[\\]\n\r ']", "").trim();
			modId = filename.hashCode();
		}

		File convertedSubs;
		if (applyFontConfig || isEmbeddedSource || params.sid.getType() != subtitleType) {
			convertedSubs = new File(subsPath.getAbsolutePath() + File.separator + basename + "_ID" + params.sid.getId() + "_" + modId + "." + subtitleType.getExtension());
		} else {
			String tmp = params.sid.getExternalFile().getName().replaceAll("[<>:\"\\\\/|?*+\\[\\]\n\r ']", "").trim();
			convertedSubs = new File(subsPath.getAbsolutePath() + File.separator + modId + "_" + tmp);
		}

		if (convertedSubs.canRead()) {
			// subs are already converted
			if (applyFontConfig || isEmbeddedSource) {
				params.sid.setType(SubtitleType.ASS);
				params.sid.setExternalFileCharacterSet(CHARSET_UTF_8);
			}

			return convertedSubs;
		}

		boolean isExternalAss = false;
		if (
			params.sid.getType() == SubtitleType.ASS &&
			params.sid.isExternal() &&
			!isEmbeddedSource
		) {
			isExternalAss = true;
		}

		File tempSubs;
		if (
			isExternalAss ||
			(
				!applyFontConfig &&
				!isEmbeddedSource &&
				(params.sid.getType() == subtitleType) &&
				(params.sid.getType() == SubtitleType.SUBRIP || params.sid.getType() == SubtitleType.WEBVTT)
			)
		) {
			tempSubs = params.sid.getExternalFile();
		} else {
			tempSubs = convertSubsToSubtitleType(filename, media, params, configuration, subtitleType);
		}

		if (tempSubs == null) {
			return null;
		}

		if (!FileUtil.isFileUTF8(tempSubs)) {
			try {
				tempSubs = SubtitleUtils.applyCodepageConversion(tempSubs, convertedSubs);
				params.sid.setExternalFileCharacterSet(CHARSET_UTF_8);
			} catch (IOException ex) {
				params.sid.setExternalFileCharacterSet(null);
				LOGGER.warn("Exception during external file charset detection.", ex);
			}
		} else {
			FileUtils.copyFile(tempSubs, convertedSubs);
			tempSubs = convertedSubs;
		}

		// Now we're sure we actually have our own modifiable file
		if (
			applyFontConfig &&
			!(
				configuration.isUseEmbeddedSubtitlesStyle() &&
				params.sid.getType() == SubtitleType.ASS
			)
		) {
			try {
				tempSubs = applyFontconfigToASSTempSubsFile(tempSubs, media, configuration);
				params.sid.setExternalFileCharacterSet(CHARSET_UTF_8);
			} catch (IOException e) {
				LOGGER.debug("Applying subs setting ends with error: " + e);
				return null;
			}
		}

		if (isEmbeddedSource) {
			params.sid.setExternalFile(tempSubs);
			params.sid.setType(SubtitleType.ASS);
		}

		PMS.get().addTempFile(tempSubs, 30 * 24 * 3600 * 1000);
		return tempSubs;
	}

	/**
	 * Converts external subtitles file in SRT format or extract embedded subs to default SSA/ASS format
	 *
	 * @param fileName Subtitles file in SRT format or video file with embedded subs
	 * @param media
	 * @param params output parameters
	 * @param configuration
	 * @return Converted subtitles file in SSA/ASS format
	 */
	public static File convertSubsToSubtitleType(String fileName, DLNAMediaInfo media, OutputParams params, PmsConfiguration configuration, SubtitleType outputSubtitleType) {
		if (!params.sid.getType().isText()) {
			return null;
		}
		List<String> cmdList = new ArrayList<>();
		File tempSubsFile;
		cmdList.add(configuration.getFfmpegPath());
		cmdList.add("-y");
		cmdList.add("-loglevel");
		if (LOGGER.isTraceEnabled()) { // Set -loglevel in accordance with LOGGER setting
			cmdList.add("info"); // Could be changed to "verbose" or "debug" if "info" level is not enough
		} else {
			cmdList.add("fatal");
		}

		// Try to specify input encoding if we have a non utf-8 external sub
		if (params.sid.getId() >= 100 && !params.sid.isExternalFileUtf8()) {
			String encoding = isNotBlank(configuration.getSubtitlesCodepage()) ?
					// Prefer the global user-specified encoding if we have one.
					// Note: likely wrong if the file isn't supplied by the user.
					configuration.getSubtitlesCodepage() :
				params.sid.getExternalFileCharacterSet() != null ?
					// Fall back on the actually detected encoding if we have it.
					// Note: accuracy isn't 100% guaranteed.
					params.sid.getExternalFileCharacterSet() :
				null; // Otherwise we're out of luck!
			if (encoding != null) {
				cmdList.add("-sub_charenc");
				cmdList.add(encoding);
			}
		}

		cmdList.add("-i");
		cmdList.add(fileName);

		if (params.sid.isEmbedded()) {
			cmdList.add("-map");
			cmdList.add("0:s:" + (media.getSubtitleTracksList().indexOf(params.sid)));
		}

		try {
			tempSubsFile = new File(configuration.getTempFolder(), FilenameUtils.getBaseName(fileName) + "." + outputSubtitleType.getExtension());
		} catch (IOException e1) {
			LOGGER.debug("Subtitles conversion finished wih error: " + e1);
			return null;
		}
		cmdList.add(tempSubsFile.getAbsolutePath());

		String[] cmdArray = new String[cmdList.size()];
		cmdList.toArray(cmdArray);

		ProcessWrapperImpl pw = new ProcessWrapperImpl(cmdArray, params);
		pw.runInNewThread();

		try {
			pw.join(); // Wait until the conversion is finished
			pw.stopProcess(); // Avoid creating a pipe for this process and messing up with buffer progress bar
		} catch (InterruptedException e) {
			LOGGER.debug("Subtitles conversion finished wih error: " + e);
			return null;
		}

		tempSubsFile.deleteOnExit();
		return tempSubsFile;
	}

	public static File applyFontconfigToASSTempSubsFile(File tempSubs, DLNAMediaInfo media, PmsConfiguration configuration) throws IOException {
		LOGGER.debug("Applying fontconfig to subtitles " + tempSubs.getName());
		File outputSubs = tempSubs;
		StringBuilder outputString = new StringBuilder();
		File temp = new File(configuration.getTempFolder(), tempSubs.getName() + ".tmp");
		FileUtils.copyFile(tempSubs, temp);
		BufferedReader input = FileUtil.bufferedReaderWithCorrectCharset(temp);
		BufferedWriter output = new BufferedWriter(new OutputStreamWriter(new FileOutputStream(outputSubs), CHARSET_UTF_8));
		try {
			String line;
			String[] format = null;
			int i;
			boolean playResIsSet = false; // do not apply font size change when video resolution is set
			while ((line = input.readLine()) != null) {
				outputString.setLength(0);
				if (line.contains("[Script Info]")) {
					outputString.append(line).append("\n");
					output.write(outputString.toString());
					while ((line = input.readLine()) != null) {
						outputString.setLength(0);
						if (isNotBlank(line)) {
							if (line.contains("PlayResY:") || line.contains("PlayResX:")) {
								playResIsSet = true;
							}
							outputString.append(line).append("\n");
							output.write(outputString.toString());
						} else {
							if (!playResIsSet) {
								outputString.append("PlayResY: ").append(media.getHeight()).append("\n");
								outputString.append("PlayResX: ").append(media.getWidth()).append("\n");
							}
							break;
						}
					}
				}

				if (line != null && line.contains("Format:")) {
					format = line.split(",");
					outputString.append(line).append("\n");
					output.write(outputString.toString());
					continue;
				}

				if (line != null && line.contains("Style: Default")) {
					String[] params = line.split(",");

					for (i = 0; i < format.length; i++) {
						switch (format[i].trim()) {
							case "Fontname":
								if (!configuration.getFont().isEmpty()) {
									params[i] = configuration.getFont();
								}

								break;
							case "Fontsize":
								if (!playResIsSet) {
									params[i] = Integer.toString((int) ((Integer.parseInt(params[i]) * media.getHeight() / (double) 288 * Double.parseDouble(configuration.getAssScale()))));
								} else {
									params[i] = Integer.toString((int) (Integer.parseInt(params[i]) * Double.parseDouble(configuration.getAssScale())));
								}

								break;
							case "PrimaryColour":
								String primaryColour = Integer.toHexString(configuration.getSubsColor());
								params[i] = "&H" + primaryColour.substring(6, 8) + primaryColour.substring(4, 6) + primaryColour.substring(2, 4);
								break;
							case "Outline":
								params[i] = configuration.getAssOutline();
								break;
							case "Shadow":
								params[i] = configuration.getAssShadow();
								break;
							case "MarginV":
								params[i] = configuration.getAssMargin();
								break;
							default:
								break;
						}
					}

					outputString.append(StringUtils.join(params, ",")).append("\n");
					output.write(outputString.toString());
					continue;
				}

				outputString.append(line).append("\n");
				output.write(outputString.toString());
			}
		} finally {
			input.close();
			output.flush();
			output.close();
			temp.deleteOnExit();
		}

		return outputSubs;
	}

	/**
	 * Collapse the multiple internal ways of saying "subtitles are disabled" into a single method
	 * which returns true if any of the following are true:
	 *
	 *     1) configuration.isDisableSubtitles()
	 *     2) params.sid == null
	 *     3) avisynth()
	 * @param params
	 * @return
	 */
	public boolean isDisableSubtitles(OutputParams params) {
		return configuration.isDisableSubtitles() || (params.sid == null) || avisynth();
	}

	/**
	 * {@inheritDoc}
	 *
	 * @return
	 */
	@Override
	public boolean isCompatible(DLNAResource resource) {
		if (
			PlayerUtil.isVideo(resource, Format.Identifier.MKV) ||
			PlayerUtil.isVideo(resource, Format.Identifier.MPG) ||
			"m3u8".equals(resource.getFormat().getMatchedExtension())
		) {
			return true;
		}

		return false;
	}

	// matches 'Duration: 00:17:17.00' but not 'Duration: N/A'
	static final Matcher reDuration = Pattern.compile("Duration:\\s+([\\d:.]+),").matcher("");

	/**
	 * Set up a filter to parse ffmpeg's stderr output for info
	 * (e.g. duration) if required.
	 */
	public void setOutputParsing(final DLNAResource dlna, ProcessWrapperImpl pw, boolean force) {
		if (configuration.isResumeEnabled() && dlna.getMedia() != null) {
			long duration = force ? 0 : (long) dlna.getMedia().getDurationInSeconds();
			if (duration == 0 || duration == DLNAMediaInfo.TRANS_SIZE) {
				OutputTextLogger ffParser = new OutputTextLogger(null, pw) {
					@Override
					public boolean filter(String line) {
						if (reDuration.reset(line).find()) {
							String d = reDuration.group(1);
							LOGGER.trace("[{}] setting duration: {}", ID, d);
							dlna.getMedia().setDuration(convertStringToTime(d));
							return false; // done, stop filtering
						}
						return true; // keep filtering
					}
				};
				ffParser.setFiltered(true);
				pw.setStderrConsumer(ffParser);
			}
		}
	}

	public static void deleteSubs() {
		FileUtils.deleteQuietly(new File(_configuration.getDataFile(SUB_DIR)));
	}

	private void getOriginalResolution(String subtitles, int originalWidth, int originalHeight) throws IOException {
		BufferedReader input = new BufferedReader(new InputStreamReader(new FileInputStream(new File(subtitles))));
		String line;
		boolean resolved = false;
		while ((line = input.readLine()) != null) {
			if (line.contains("[Script Info]")) {
				while ((line = input.readLine()) != null) {
					if (isNotBlank(line)) {
						if (line.contains("PlayResX:")) {
							originalWidth = Integer.parseInt(line.substring(9).trim());
						} else if (line.contains("PlayResY:")) {
							originalHeight = Integer.parseInt(line.substring(9).trim());
						}
					} else {
						resolved = true;
						break;
					}	
				}
			}
			if (resolved) {
				input.close();
				break;
			}
		}
	}

	private void setSubtitlesResolution(String subtitles, int subtitlesWidth, int subtitlesHeight) throws IOException {
		BufferedReader input = new BufferedReader(new InputStreamReader(new FileInputStream(new File(subtitles))));
		String line;
		boolean resolved = false;
		while ((line = input.readLine()) != null) {
			if (line.contains("[Script Info]")) {
				while ((line = input.readLine()) != null) {
					if (isNotBlank(line)) {
						if (line.contains("PlayResX:")) {
							subtitlesWidth = Integer.parseInt(line.substring(9).trim());
						} else if (line.contains("PlayResY:")) {
							subtitlesHeight = Integer.parseInt(line.substring(9).trim());
						}
					} else {
						resolved = true;
						break;
					}	
				}
			}
			if (resolved) {
				input.close();
				break;
			}
		}
	}
}<|MERGE_RESOLUTION|>--- conflicted
+++ resolved
@@ -303,9 +303,6 @@
 		String customFFmpegOptions = renderer.getCustomFFmpegOptions();
 		boolean xbox1 = renderer.isXboxOne() &&	purpose() == VIDEO_WEBSTREAM_PLAYER;
 
-<<<<<<< HEAD
-		if (xbox1 || (renderer.isTranscodeToWMV() && !renderer.isXbox360())) { // WMV
-=======
 		if (
 			(
 				renderer.isTranscodeToWMV() &&
@@ -316,7 +313,6 @@
 				purpose() == VIDEO_WEBSTREAM_PLAYER
 			)
 		) { // WMV
->>>>>>> 32a82240
 			transcodeOptions.add("-c:v");
 			transcodeOptions.add("wmv2");
 
@@ -374,8 +370,7 @@
 			}
 
 			// Output video codec
-<<<<<<< HEAD
-			if (renderer.isTranscodeToMPEGTSH264AC3() || renderer.isTranscodeToMPEGTSH264AAC()) {
+			if (renderer.isTranscodeToH264()) {
 				if (!customFFmpegOptions.contains("-c:v")) {
 					transcodeOptions.add("-c:v");
 					transcodeOptions.add("libx264");
@@ -388,15 +383,6 @@
 					transcodeOptions.add("-level");
 					transcodeOptions.add("31");
 				}
-=======
-			if (renderer.isTranscodeToH264()) {
-				transcodeOptions.add("-c:v");
-				transcodeOptions.add("libx264");
-				transcodeOptions.add("-preset");
-				transcodeOptions.add("superfast");
-				transcodeOptions.add("-level");
-				transcodeOptions.add("31");
->>>>>>> 32a82240
 				transcodeOptions.add("-pix_fmt");
 				transcodeOptions.add("yuv420p");
 			} else if (!dtsRemux) {
@@ -404,27 +390,16 @@
 				transcodeOptions.add("mpeg2video");
 			}
 
-<<<<<<< HEAD
 			if (!customFFmpegOptions.contains("-f")) {
 				// Output file format
 				transcodeOptions.add("-f");
 				if (dtsRemux) {
 					transcodeOptions.add("mpeg2video");
-				} else if (renderer.isTranscodeToMPEGTSMPEG2AC3() || renderer.isTranscodeToMPEGTSH264AC3() || renderer.isTranscodeToMPEGTSH264AAC()) { // MPEGTSMPEG2AC3, MPEGTSH264AC3 or MPEGTSH264AAC
+				} else if (renderer.isTranscodeToMPEGTS()) {
 					transcodeOptions.add("mpegts");
-				} else { // default: MPEGPSMPEG2AC3
+				} else {
 					transcodeOptions.add("vob");
 				}
-=======
-			// Output file format
-			transcodeOptions.add("-f");
-			if (dtsRemux) {
-				transcodeOptions.add("mpeg2video");
-			} else if (renderer.isTranscodeToMPEGTS()) {
-				transcodeOptions.add("mpegts");
-			} else {
-				transcodeOptions.add("vob");
->>>>>>> 32a82240
 			}
 		}
 
@@ -489,11 +464,7 @@
 			 *
 			 * We also apply the correct buffer size in this section.
 			 */
-<<<<<<< HEAD
-			if (!xbox1 && (params.mediaRenderer.isTranscodeToMPEGTSH264AC3() || params.mediaRenderer.isTranscodeToMPEGTSH264AAC())) {
-=======
 			if (!isXboxOneWebVideo && params.mediaRenderer.isTranscodeToH264()) {
->>>>>>> 32a82240
 				if (
 					params.mediaRenderer.isH264Level41Limited() &&
 					defaultMaxBitrates[0] > 31250
@@ -552,11 +523,7 @@
 		}
 		int maximumBitrate = defaultMaxBitrates[0];
 
-<<<<<<< HEAD
-		if (xbox1 || (!params.mediaRenderer.isTranscodeToMPEGTSH264AC3() && !params.mediaRenderer.isTranscodeToMPEGTSH264AAC())) {
-=======
 		if (isXboxOneWebVideo || !params.mediaRenderer.isTranscodeToH264()) {
->>>>>>> 32a82240
 			// Add MPEG-2 quality settings
 			String mpeg2Options = configuration.getMPEG2MainSettingsFFmpeg();
 			String mpeg2OptionsRenderer = params.mediaRenderer.getCustomFFmpegMPEG2Options();
@@ -819,9 +786,6 @@
 		dtsRemux = false;
 		boolean xbox1 = renderer.isXboxOne() && purpose() == VIDEO_WEBSTREAM_PLAYER;
 
-<<<<<<< HEAD
-		if (configuration.isAudioRemuxAC3() && params.aid != null && params.aid.isAC3() && !avisynth() && renderer.isTranscodeToAC3() && !xbox1) {
-=======
 		if (
 			configuration.isAudioRemuxAC3() &&
 			params.aid != null &&
@@ -830,7 +794,6 @@
 			renderer.isTranscodeToAC3() &&
 			!isXboxOneWebVideo
 		) {
->>>>>>> 32a82240
 			// AC-3 remux takes priority
 			ac3Remux = true;
 		} else {
@@ -977,41 +940,29 @@
 			override = ((RendererConfiguration.OutputOverride)renderer).getOutputOptions(cmdList, dlna, this, params);
 		}
 
-		if (! override) {
+		if (!override) {
 			cmdList.addAll(getVideoBitrateOptions(dlna, media, params));
 
-<<<<<<< HEAD
 			String customFFmpegOptions = renderer.getCustomFFmpegOptions();
-=======
-		// Audio bitrate
-		if (!ac3Remux && !dtsRemux && !(type() == Format.AUDIO)) {
-			int channels = 0;
-			if (
-				(
-					renderer.isTranscodeToWMV() &&
-					!renderer.isXbox360()
-				) ||
-				(
-					renderer.isXboxOne() &&
-					purpose() == VIDEO_WEBSTREAM_PLAYER
-				)
-			) {
-				channels = 2;
-			} else if (params.aid != null && params.aid.getAudioProperties().getNumberOfChannels() > configuration.getAudioChannelCount()) {
-				channels = configuration.getAudioChannelCount();
-			}
->>>>>>> 32a82240
 
 			// Audio bitrate
 			if (!ac3Remux && !dtsRemux && !(type() == Format.AUDIO)) {
 				int channels = 0;
-				if (xbox1 || (renderer.isTranscodeToWMV() && !renderer.isXbox360())) {
+				if (
+					(
+						renderer.isTranscodeToWMV() &&
+						!renderer.isXbox360()
+					) ||
+					(
+						renderer.isXboxOne() &&
+						purpose() == VIDEO_WEBSTREAM_PLAYER
+					)
+				) {
 					channels = 2;
 				} else if (params.aid != null && params.aid.getAudioProperties().getNumberOfChannels() > configuration.getAudioChannelCount()) {
 					channels = configuration.getAudioChannelCount();
 				}
 
-<<<<<<< HEAD
 				if (!customFFmpegOptions.contains("-ac ") && channels > 0) {
 					cmdList.add("-ac");
 					cmdList.add(String.valueOf(channels));
@@ -1019,19 +970,11 @@
 
 				if (!customFFmpegOptions.contains("-ab ")) {
 					cmdList.add("-ab");
-					if (renderer.isTranscodeToMPEGTSH264AAC()) {
+					if (renderer.isTranscodeToAAC()) {
 						cmdList.add(Math.min(configuration.getAudioBitrate(), 320) + "k");
 					} else {
 						cmdList.add(String.valueOf(CodecUtil.getAC3Bitrate(configuration, params.aid)) + "k");
 					}
-=======
-			if (!customFFmpegOptions.contains("-ab ")) {
-				cmdList.add("-ab");
-				if (renderer.isTranscodeToAAC()) {
-					cmdList.add(Math.min(configuration.getAudioBitrate(), 320) + "k");
-				} else {
-					cmdList.add(String.valueOf(CodecUtil.getAC3Bitrate(configuration, params.aid)) + "k");
->>>>>>> 32a82240
 				}
 			}
 
