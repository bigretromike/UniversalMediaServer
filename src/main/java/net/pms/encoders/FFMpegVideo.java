/*
 * PS3 Media Server, for streaming any medias to your PS3.
 * Copyright (C) 2008  A.Brochard
 *
 * This program is free software; you can redistribute it and/or
 * modify it under the terms of the GNU General Public License
 * as published by the Free Software Foundation; version 2
 * of the License only.
 *
 * This program is distributed in the hope that it will be useful,
 * but WITHOUT ANY WARRANTY; without even the implied warranty of
 * MERCHANTABILITY or FITNESS FOR A PARTICULAR PURPOSE.  See the
 * GNU General Public License for more details.
 *
 * You should have received a copy of the GNU General Public License
 * along with this program; if not, write to the Free Software
 * Foundation, Inc., 51 Franklin Street, Fifth Floor, Boston, MA  02110-1301, USA.
 */
package net.pms.encoders;

import java.awt.Font;
import java.awt.event.KeyEvent;
import java.awt.event.KeyListener;
import java.io.File;
import java.io.FileOutputStream;
import java.io.IOException;
import java.io.PrintWriter;
import java.util.ArrayList;
import java.util.StringTokenizer;

import javax.swing.JComponent;
import javax.swing.JTextField;

import net.pms.Messages;
import net.pms.PMS;
import net.pms.dlna.DLNAMediaInfo;
import net.pms.dlna.DLNAMediaSubtitle;
import net.pms.dlna.DLNAResource;
import net.pms.formats.Format;
import net.pms.io.OutputParams;
import net.pms.io.PipeIPCProcess;
import net.pms.io.ProcessWrapper;
import net.pms.io.ProcessWrapperImpl;
import net.pms.network.HTTPResource;
import net.pms.util.ProcessUtil;

import org.slf4j.Logger;
import org.slf4j.LoggerFactory;

import com.jgoodies.forms.builder.PanelBuilder;
import com.jgoodies.forms.factories.Borders;
import com.jgoodies.forms.layout.CellConstraints;
import com.jgoodies.forms.layout.FormLayout;

public class FFMpegVideo extends Player {
	private static final Logger LOGGER = LoggerFactory.getLogger(FFMpegVideo.class);
	public  static final String ID     = "avsffmpeg";

	@Override
	public int purpose() {
		return VIDEO_SIMPLEFILE_PLAYER;
	}

	@Override
	public String id() {
		return ID;
	}

	@Override
	public boolean isTimeSeekable() {
		return true;
	}

	@Override
	public boolean avisynth() {
		return true;
	}
	private String overriddenArgs[];

	public FFMpegVideo() {
		if (PMS.getConfiguration().getFfmpegSettings() != null) {
			StringTokenizer st = new StringTokenizer(PMS.getConfiguration().getFfmpegSettings() + " -ab " + PMS.getConfiguration().getAudioBitrate() + "k -threads " + PMS.getConfiguration().getNumberOfCpuCores(), " ");
			overriddenArgs = new String[st.countTokens()];
			int i = 0;
			while (st.hasMoreTokens()) {
				overriddenArgs[i++] = st.nextToken();
			}
		}
	}

	@Override
	public String name() {
		return "AviSynth/FFmpeg";
	}

	@Override
	public int type() {
		return Format.VIDEO;
	}

	protected String[] getDefaultArgs() {
		return new String[]{"-vcodec", "mpeg2video", "-f", "vob", "-acodec", "ac3"};
	}

	@Override
	public String[] args() {
		String args[] = null;
		String defaultArgs[] = getDefaultArgs();
		if (overriddenArgs != null) {
			args = new String[defaultArgs.length + overriddenArgs.length];
			for (int i = 0; i < defaultArgs.length; i++) {
				args[i] = defaultArgs[i];
			}
			for (int i = 0; i < overriddenArgs.length; i++) {
				if (overriddenArgs[i].equals("-f") || overriddenArgs[i].equals("-acodec") || overriddenArgs[i].equals("-vcodec")) {
					LOGGER.info("FFmpeg encoder settings: You cannot change Muxer, Video Codec or Audio Codec");
					overriddenArgs[i] = "-title";
					if (i + 1 < overriddenArgs.length) {
						overriddenArgs[i + 1] = "NewTitle";
					}
				}
				args[i + defaultArgs.length] = overriddenArgs[i];
			}
		} else {
			args = defaultArgs;
		}
		return args;

	}

	public boolean mplayer() {
		return false;
	}

	@Override
	public String mimeType() {
		return HTTPResource.VIDEO_TRANSCODE;
	}

	@Override
	public String executable() {
		return PMS.getConfiguration().getFfmpegPath();
	}

	@Override
	public ProcessWrapper launchTranscode(
		String fileName,
		DLNAResource dlna,
		DLNAMediaInfo media,
		OutputParams params) throws IOException {
		return getFFMpegTranscode(fileName, dlna, media, params, args());
	}

	protected ProcessWrapperImpl getFFMpegTranscode(
		String fileName,
		DLNAResource dlna,
		DLNAMediaInfo media,
		OutputParams params,
		String args[]) throws IOException {
		setAudioAndSubs(fileName, media, params, PMS.getConfiguration());

		PipeIPCProcess videoP = null;
		PipeIPCProcess audioP = null;
		if (mplayer()) {
			videoP = new PipeIPCProcess("mplayer_vid1" + System.currentTimeMillis(), "mplayer_vid2" + System.currentTimeMillis(), false, false);
			audioP = new PipeIPCProcess("mplayer_aud1" + System.currentTimeMillis(), "mplayer_aud2" + System.currentTimeMillis(), false, false);
		}

		String cmdArray[] = new String[14 + args.length];
		cmdArray[0] = executable();
		cmdArray[1] = "-sn";
		cmdArray[2] = "-sn";
		if (params.timeseek > 0 && !mplayer()) {
			cmdArray[1] = "-ss";
			cmdArray[2] = "" + params.timeseek;
		}
		cmdArray[3] = "-sn";
		cmdArray[4] = "-sn";
		cmdArray[5] = "-sn";
		cmdArray[6] = "-sn";
		if (type() == Format.VIDEO) {
			cmdArray[5] = "-i";
			cmdArray[6] = fileName;
			if (mplayer()) {
				cmdArray[3] = "-f";
				cmdArray[4] = "yuv4mpegpipe";
				//cmdArray[6] = pipeprefix + videoPipe + (PMS.get().isWindows()?".2":"");
				cmdArray[6] = videoP.getOutputPipe();
			} else if (avisynth()) {
				File avsFile = getAVSScript(fileName, params.sid, params.fromFrame, params.toFrame, "", "");
				cmdArray[6] = ProcessUtil.getShortFileNameIfWideChars(avsFile.getAbsolutePath());
			}
		}
		cmdArray[7] = "-sn";
		cmdArray[8] = "-sn";
		cmdArray[9] = "-sn";
		cmdArray[10] = "-sn";
		if (type() == Format.VIDEO || type() == Format.AUDIO) {
			if (type() == Format.VIDEO && (mplayer())) {
				cmdArray[7] = "-f";
				cmdArray[8] = "wav";
				cmdArray[9] = "-i";
				//cmdArray[10] = pipeprefix + audioPipe + (PMS.get().isWindows()?".2":"");
				cmdArray[10] = audioP.getOutputPipe();
			} else if (type() == Format.AUDIO) {
				cmdArray[7] = "-i";
				cmdArray[8] = fileName;
			}
		}
		if (params.timeend > 0) {
			cmdArray[9] = "-t";
			cmdArray[10] = "" + params.timeend;
		}
		for (int i = 0; i < args.length; i++) {
			cmdArray[11 + i] = args[i];
		}

		cmdArray[cmdArray.length - 3] = "-muxpreload";
		cmdArray[cmdArray.length - 2] = "0";

		if (PMS.getConfiguration().isFileBuffer()) {
			File m = new File(PMS.getConfiguration().getTempFolder(), "pms-transcode.tmp");
			if (m.exists() && !m.delete()) {
				LOGGER.info("Temp file currently used.. Waiting 3 seconds");
				try {
					Thread.sleep(3000);
				} catch (InterruptedException e) {
				}
				if (m.exists() && !m.delete()) {
					LOGGER.info("Temp file cannot be deleted... Serious ERROR");
				}
			}
			params.outputFile = m;
			params.minFileSize = params.minBufferSize;
			m.deleteOnExit();
			cmdArray[cmdArray.length - 1] = m.getAbsolutePath();
		} else {
			cmdArray[cmdArray.length - 1] = "pipe:";
		}

		cmdArray = finalizeTranscoderArgs(
			this,
			fileName,
			dlna,
			media,
			params,
			cmdArray
		);

		ProcessWrapperImpl pw = new ProcessWrapperImpl(cmdArray, params);

		if (type() != Format.AUDIO && (mplayer())) {
			ProcessWrapper mkfifo_vid_process = videoP.getPipeProcess();
			ProcessWrapper mkfifo_aud_process = audioP.getPipeProcess();

			String seek_param = "-quiet";
			String seek_value = "-quiet";
			if (params.timeseek > 0) {
				seek_param = "-ss";
				seek_value = "" + params.timeseek;
			}

			String overiddenMPlayerArgs[] = null;

			overiddenMPlayerArgs = new String[0];


			String mPlayerdefaultVideoArgs[] = new String[]{fileName, seek_param, seek_value, "-vo", "yuv4mpeg:file=" + videoP.getInputPipe(), "-ao", "pcm:waveheader:file=" + audioP.getInputPipe(), "-benchmark", "-noframedrop", "-speed", "100"/*, "-quiet"*/};
			OutputParams mplayer_vid_params = new OutputParams(PMS.getConfiguration());
			mplayer_vid_params.maxBufferSize = 1;

			String videoArgs[] = new String[1 + overiddenMPlayerArgs.length + mPlayerdefaultVideoArgs.length];
			videoArgs[0] = PMS.getConfiguration().getMplayerPath();
			System.arraycopy(overiddenMPlayerArgs, 0, videoArgs, 1, overiddenMPlayerArgs.length);
			System.arraycopy(mPlayerdefaultVideoArgs, 0, videoArgs, 1 + overiddenMPlayerArgs.length, mPlayerdefaultVideoArgs.length);
			ProcessWrapperImpl mplayer_vid_process = new ProcessWrapperImpl(videoArgs, mplayer_vid_params);

			if (type() == Format.VIDEO) {
				pw.attachProcess(mkfifo_vid_process);
			}
			if (type() == Format.VIDEO || type() == Format.AUDIO) {
				pw.attachProcess(mkfifo_aud_process);
			}
			if (type() == Format.VIDEO) {
				pw.attachProcess(mplayer_vid_process);
			}

			if (type() == Format.VIDEO) {
				mkfifo_vid_process.runInNewThread();
			}
			if (type() == Format.VIDEO || type() == Format.AUDIO) {
				mkfifo_aud_process.runInNewThread();
			}
			try {
				Thread.sleep(250);
			} catch (InterruptedException e) {
			}
			if (type() == Format.VIDEO) {
				videoP.deleteLater();
				mplayer_vid_process.runInNewThread();
			}

			try {
				Thread.sleep(250);
			} catch (InterruptedException e) {
			}
		}

		pw.runInNewThread();
		return pw;
	}

	public static File getAVSScript(String fileName, DLNAMediaSubtitle subTrack) throws IOException {
		return getAVSScript(fileName, subTrack, -1, -1, null, null);
	}

	public static File getAVSScript(String fileName, DLNAMediaSubtitle subTrack, int fromFrame, int toFrame, String frameRateRatio, String frameRateNumber) throws IOException {
		String onlyFileName = fileName.substring(1 + fileName.lastIndexOf("\\"));
		File file = new File(PMS.getConfiguration().getTempFolder(), "pms-avs-" + onlyFileName + ".avs");
		PrintWriter pw = new PrintWriter(new FileOutputStream(file));

		/*
		 * Prepare the framerate variables
		 */
		String numerator;
		String denominator;

		if (frameRateRatio != null && frameRateNumber != null) {
			if (frameRateRatio.equals(frameRateNumber)) {
				// No ratio was available
				numerator = frameRateRatio;
				denominator = "1";
			} else {
				String[] frameRateNumDen = frameRateRatio.split("/");
				numerator = frameRateNumDen[0];
				denominator = "1001";
			}
		} else {
			// No framerate was given so we should try the most common one
			numerator = "24000";
			denominator = "1001";
			frameRateNumber = "23.976";
		}

		String assumeFPS = ".AssumeFPS(" + numerator + "," + denominator + ")";

		String directShowFPS = "";
		if (!"0".equals(frameRateNumber)) {
			directShowFPS = ", fps=" + frameRateNumber;
		}

		String convertfps = "";
		if (PMS.getConfiguration().getAvisynthConvertFps()) {
			convertfps = ", convertfps=true";
		}

		File f = new File(fileName);
		if (f.exists()) {
			fileName = ProcessUtil.getShortFileNameIfWideChars(fileName);
		}

<<<<<<< HEAD
		String movieLine       = "";
=======
		String movieLine       = "DirectShowSource(\"" + fileName + "\"" + directShowFPS + convertfps + ")" + assumeFPS;
>>>>>>> c8f8a720
		String mtLine1         = "";
		String mtLine2         = "";
		String mtLine3         = "";
		String interframeLines = null;
		String interframePath  = PMS.getConfiguration().getInterFramePath();
		String avisynthDLLPath = PMS.getConfiguration().getAviSynthDLLPath();

		if (PMS.getConfiguration().isAvisynthDSS2()) {
			movieLine = "LoadPlugin(\"" + avisynthDLLPath + "avss.dll\")\nDSS2(\"" + fileName + "\"" + convertfps + ")";
		} else {
			movieLine = "DirectShowSource(\"" + fileName + "\"" + convertfps + ")";
		}

		int Cores = 1;
		if (PMS.getConfiguration().getAvisynthMultiThreading()) {
			Cores = PMS.getConfiguration().getNumberOfCpuCores();

			// Goes at the start of the file to initiate multithreading
			mtLine1 = "SetMemoryMax(512)\nSetMTMode(3," + Cores + ")\n";

			// Goes after the input line to make multithreading more efficient
			mtLine2 = "SetMTMode(2)";

			// Goes at the end of the file to allow the multithreading to work with MEncoder
			mtLine3 = "SetMTMode(1)\nGetMTMode(false) > 0 ? distributor() : last";
		}

		// True Motion
		if (PMS.getConfiguration().getAvisynthInterFrame()) {
			String GPU = "";
			movieLine = movieLine + ".ConvertToYV12()";

			// Enable GPU to assist with CPU
			if (PMS.getConfiguration().getAvisynthInterFrameGPU()){
				GPU = ", GPU=true";
			}

			interframeLines = "\n" +
				"PluginPath = \"" + interframePath + "\"\n" +
				"LoadPlugin(PluginPath+\"svpflow1.dll\")\n" +
				"LoadPlugin(PluginPath+\"svpflow2.dll\")\n" +
				"Import(PluginPath+\"InterFrame2.avsi\")\n" +
				"InterFrame(Cores=" + Cores + GPU + ")\n";
		}

		String subLine = null;
		if (subTrack != null && PMS.getConfiguration().getUseSubtitles() && !PMS.getConfiguration().isMencoderDisableSubs()) {
			LOGGER.trace("Avisynth script: Using sub track: " + subTrack);
			if (subTrack.getFile() != null) {
				String function = "TextSub";
				if (subTrack.getType() == DLNAMediaSubtitle.VOBSUB) {
					function = "VobSub";
				}
				subLine = function + "(\"" + ProcessUtil.getShortFileNameIfWideChars(subTrack.getFile().getAbsolutePath()) + "\")";
			}
		}

		ArrayList<String> lines = new ArrayList<String>();

		lines.add(mtLine1);

		boolean fullyManaged = false;
		String script = PMS.getConfiguration().getAvisynthScript();
		StringTokenizer st = new StringTokenizer(script, PMS.AVS_SEPARATOR);
		while (st.hasMoreTokens()) {
			String line = st.nextToken();
			if (line.contains("<movie") || line.contains("<sub")) {
				fullyManaged = true;
			}
			lines.add(line);
		}

		lines.add(mtLine2);

		if (PMS.getConfiguration().getAvisynthInterFrame()) {
			lines.add(interframeLines);
		}

		lines.add(mtLine3);

		if (fullyManaged) {
			for (String s : lines) {
				s = s.replace("<moviefilename>", fileName);
				if (movieLine != null) {
					s = s.replace("<movie>", movieLine);
				}
				s = s.replace("<sub>", subLine != null ? subLine : "#");
				pw.println(s);
			}
		} else {
			pw.println(movieLine);
			if (subLine != null) {
				pw.println(subLine);
			}
			pw.println("clip");

		}

		pw.close();
		file.deleteOnExit();
		return file;
	}
	private JTextField ffmpeg;

	@Override
	public JComponent config() {
		FormLayout layout = new FormLayout(
			"left:pref, 0:grow",
			"p, 3dlu, p, 3dlu");
		PanelBuilder builder = new PanelBuilder(layout);
		builder.setBorder(Borders.EMPTY_BORDER);
		builder.setOpaque(false);

		CellConstraints cc = new CellConstraints();

		JComponent cmp = builder.addSeparator(Messages.getString("FFMpegVideo.0"), cc.xyw(2, 1, 1));
		cmp = (JComponent) cmp.getComponent(0);
		cmp.setFont(cmp.getFont().deriveFont(Font.BOLD));

		ffmpeg = new JTextField(PMS.getConfiguration().getFfmpegSettings());
		ffmpeg.addKeyListener(new KeyListener() {
			@Override
			public void keyPressed(KeyEvent e) {
			}

			@Override
			public void keyTyped(KeyEvent e) {
			}

			@Override
			public void keyReleased(KeyEvent e) {
				PMS.getConfiguration().setFfmpegSettings(ffmpeg.getText());
			}
		});
		builder.add(ffmpeg, cc.xy(2, 3));

		return builder.getPanel();
	}
}<|MERGE_RESOLUTION|>--- conflicted
+++ resolved
@@ -359,11 +359,7 @@
 			fileName = ProcessUtil.getShortFileNameIfWideChars(fileName);
 		}
 
-<<<<<<< HEAD
 		String movieLine       = "";
-=======
-		String movieLine       = "DirectShowSource(\"" + fileName + "\"" + directShowFPS + convertfps + ")" + assumeFPS;
->>>>>>> c8f8a720
 		String mtLine1         = "";
 		String mtLine2         = "";
 		String mtLine3         = "";
@@ -374,7 +370,7 @@
 		if (PMS.getConfiguration().isAvisynthDSS2()) {
 			movieLine = "LoadPlugin(\"" + avisynthDLLPath + "avss.dll\")\nDSS2(\"" + fileName + "\"" + convertfps + ")";
 		} else {
-			movieLine = "DirectShowSource(\"" + fileName + "\"" + convertfps + ")";
+			movieLine = "DirectShowSource(\"" + fileName + "\"" + directShowFPS + convertfps + ")" + assumeFPS;
 		}
 
 		int Cores = 1;
