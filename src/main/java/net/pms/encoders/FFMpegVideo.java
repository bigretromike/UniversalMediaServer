--- conflicted
+++ resolved
@@ -431,14 +431,6 @@
 				if (params.mediaRenderer.isPS3()) {
 					mpeg2Options = "-g 25 -q:v 1 -qmin 2 -qmax 3";
 				}
-<<<<<<< HEAD
-				String[] customOptions = StringUtils.split(mpeg2Options);
-				videoBitrateOptions.addAll(new ArrayList<String>(Arrays.asList(customOptions)));
-			} else {
-				// Add x264 quality settings
-				String x264CRF = configuration.getx264ConstantRateFactor();
-=======
->>>>>>> 735d481a
 
 				if (mpeg2Options.contains("Wireless") || defaultMaxBitrates[0] < 70) {
 					// Lower quality for 720p+ content
@@ -450,7 +442,7 @@
 				}
 			}
 			String[] customOptions = StringUtils.split(mpeg2Options);
-			videoBitrateOptions.addAll(new ArrayList<>(Arrays.asList(customOptions)));
+			videoBitrateOptions.addAll(new ArrayList<String>(Arrays.asList(customOptions)));
 		} else {
 			// Add x264 quality settings
 			String x264CRF = configuration.getx264ConstantRateFactor();
@@ -926,15 +918,9 @@
 			pwMux.println("MUXOPT --no-pcr-on-video-pid --no-asyncio --new-audio-pes --vbr --vbv-len=500");
 			String videoType = "V_MPEG-2";
 
-<<<<<<< HEAD
-			if (videoRemux) {
-				videoType = "V_MPEG4/ISO/AVC";
-			}
-=======
 				if (renderer.isTranscodeToH264TSAC3()) {
 					videoType = "V_MPEG4/ISO/AVC";
 				}
->>>>>>> 735d481a
 
 			if (params.no_videoencode && params.forceType != null) {
 				videoType = params.forceType;
