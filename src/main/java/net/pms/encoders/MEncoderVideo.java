/*
 * PS3 Media Server, for streaming any medias to your PS3.
 * Copyright (C) 2008  A.Brochard
 *
 * This program is free software; you can redistribute it and/or
 * modify it under the terms of the GNU General Public License
 * as published by the Free Software Foundation; version 2
 * of the License only.
 *
 * This program is distributed in the hope that it will be useful,
 * but WITHOUT ANY WARRANTY; without even the implied warranty of
 * MERCHANTABILITY or FITNESS FOR A PARTICULAR PURPOSE.  See the
 * GNU General Public License for more details.
 *
 * You should have received a copy of the GNU General Public License
 * along with this program; if not, write to the Free Software
 * Foundation, Inc., 51 Franklin Street, Fifth Floor, Boston, MA  02110-1301, USA.
 */
package net.pms.encoders;

import java.awt.BorderLayout;
import java.awt.Color;
import java.awt.Component;
import java.awt.ComponentOrientation;
import java.awt.Font;
import java.awt.event.ActionEvent;
import java.awt.event.ActionListener;
import java.awt.event.ItemEvent;
import java.awt.event.ItemListener;
import java.awt.event.KeyEvent;
import java.awt.event.KeyListener;
import java.io.File;
import java.io.IOException;
import java.io.PrintWriter;
import java.util.ArrayList;
import java.util.Arrays;
import java.util.List;
import java.util.Locale;
import java.util.StringTokenizer;

import javax.swing.JButton;
import javax.swing.JCheckBox;
import javax.swing.JColorChooser;
import javax.swing.JComboBox;
import javax.swing.JComponent;
import javax.swing.JFileChooser;
import javax.swing.JFrame;
import javax.swing.JLabel;
import javax.swing.JOptionPane;
import javax.swing.JPanel;
import javax.swing.JScrollPane;
import javax.swing.JTextArea;
import javax.swing.JTextField;
import javax.swing.SwingUtilities;

import net.pms.Messages;
import net.pms.PMS;
import net.pms.configuration.PmsConfiguration;
import net.pms.configuration.RendererConfiguration;
import net.pms.dlna.DLNAMediaAudio;
import net.pms.dlna.DLNAMediaInfo;
import net.pms.dlna.DLNAMediaSubtitle;
import net.pms.dlna.DLNAResource;
import net.pms.dlna.FileTranscodeVirtualFolder;
import net.pms.dlna.InputFile;
import net.pms.formats.Format;
import net.pms.io.OutputParams;
import net.pms.io.PipeIPCProcess;
import net.pms.io.PipeProcess;
import net.pms.io.ProcessWrapper;
import net.pms.io.ProcessWrapperImpl;
import net.pms.io.StreamModifier;
import net.pms.network.HTTPResource;
import net.pms.newgui.FontFileFilter;
import net.pms.newgui.LooksFrame;
import net.pms.newgui.MyComboBoxModel;
import net.pms.newgui.RestrictedFileSystemView;
import net.pms.util.CodecUtil;
import net.pms.util.FormLayoutUtil;
import net.pms.util.ProcessUtil;

import org.apache.commons.lang.StringUtils;
import org.slf4j.Logger;
import org.slf4j.LoggerFactory;

import bsh.EvalError;
import bsh.Interpreter;

import com.jgoodies.forms.builder.PanelBuilder;
import com.jgoodies.forms.factories.Borders;
import com.jgoodies.forms.layout.CellConstraints;
import com.jgoodies.forms.layout.FormLayout;
import com.sun.jna.Platform;

public class MEncoderVideo extends Player {
	private static final Logger LOGGER = LoggerFactory.getLogger(MEncoderVideo.class);
	private static final String COL_SPEC = "left:pref, 3dlu, p:grow, 3dlu, right:p:grow, 3dlu, p:grow, 3dlu, right:p:grow,3dlu, p:grow, 3dlu, right:p:grow,3dlu, pref:grow";
	private static final String ROW_SPEC = "p, 2dlu, p, 2dlu, p, 2dlu, p, 2dlu, p, 2dlu, p, 2dlu, p, 2dlu,p, 2dlu, p, 2dlu, p, 2dlu, p, 2dlu, p, 9dlu, p, 2dlu, p, 2dlu, p , 2dlu, p, 2dlu, p, 2dlu, p, 2dlu, p, 2dlu, p, 2dlu, p, 2dlu, p, 2dlu, p, 2dlu, p, 2dlu, p";

	private JTextField mencoder_ass_scale;
	private JTextField mencoder_ass_margin;
	private JTextField mencoder_ass_outline;
	private JTextField mencoder_ass_shadow;
	private JTextField mencoder_noass_scale;
	private JTextField mencoder_noass_subpos;
	private JTextField mencoder_noass_blur;
	private JTextField mencoder_noass_outline;
	private JTextField mencoder_custom_options;
	private JTextField langs;
	private JTextField defaultsubs;
	private JTextField forcedsub;
	private JTextField forcedtags;
	private JTextField defaultaudiosubs;
	private JTextField defaultfont;
	private JComboBox subcp;
	private JTextField subq;
	private JCheckBox forcefps;
	private JCheckBox yadif;
	private JCheckBox scaler;
	private JTextField scaleX;
	private JTextField scaleY;
	private JCheckBox assdefaultstyle;
	private JCheckBox fc;
	private JCheckBox ass;
	private JCheckBox checkBox;
	private JCheckBox mencodermt;
	private JCheckBox videoremux;
	private JCheckBox noskip;
	private JCheckBox intelligentsync;
	private JTextField alternateSubFolder;
	private JButton subColor;
	private JTextField ocw;
	private JTextField och;
	private JCheckBox subs;
	private JCheckBox fribidi;
	private final PmsConfiguration configuration;

	private static final String[] INVALID_CUSTOM_OPTIONS = {
		"-of",
		"-oac",
		"-ovc",
		"-mpegopts"
	};

	private static final String INVALID_CUSTOM_OPTIONS_LIST = Arrays.toString(INVALID_CUSTOM_OPTIONS);

	public static final int MENCODER_MAX_THREADS = 8;
	public static final String ID = "mencoder";

	// TODO (breaking change): most (probably all) of these
	// protected fields should be private. And at least two
	// shouldn't be fields

	@Deprecated
	protected boolean dvd;

	@Deprecated
	protected String overriddenMainArgs[];

	protected boolean dts;
	protected boolean pcm;
	protected boolean mux;
	protected boolean ovccopy;
	protected boolean oaccopy;
	protected boolean mpegts;
	protected boolean wmv;

	public static final String DEFAULT_CODEC_CONF_SCRIPT =
		Messages.getString("MEncoderVideo.68")
		+ Messages.getString("MEncoderVideo.69")
		+ Messages.getString("MEncoderVideo.70")
		+ Messages.getString("MEncoderVideo.71")
		+ Messages.getString("MEncoderVideo.72")
		+ Messages.getString("MEncoderVideo.73")
		+ Messages.getString("MEncoderVideo.75")
		+ Messages.getString("MEncoderVideo.76")
		+ Messages.getString("MEncoderVideo.77")
		+ Messages.getString("MEncoderVideo.78")
		+ Messages.getString("MEncoderVideo.79")
		+ "#\n"
		+ Messages.getString("MEncoderVideo.80")
		+ "container == iso :: -nosync\n"
		+ "(container == avi || container == matroska) && vcodec == mpeg4 && acodec == mp3 :: -mc 0.1\n"
		+ "container == flv :: -mc 0.1\n"
		+ "container == mov :: -mc 0.1\n"
		+ "container == rm  :: -mc 0.1\n"
		+ "container == matroska && framerate == 29.97  :: -nomux -mc 0\n"
		+ "container == mp4 && vcodec == h264 :: -mc 0.1\n"
		+ "\n"
		+ Messages.getString("MEncoderVideo.87")
		+ Messages.getString("MEncoderVideo.88")
		+ Messages.getString("MEncoderVideo.89")
		+ Messages.getString("MEncoderVideo.91");

	public JCheckBox getCheckBox() {
		return checkBox;
	}

	public JCheckBox getNoskip() {
		return noskip;
	}

	public JCheckBox getSubs() {
		return subs;
	}

	public MEncoderVideo(PmsConfiguration configuration) {
		this.configuration = configuration;
	}

	@Override
	public JComponent config() {
		// Apply the orientation for the locale
		Locale locale = new Locale(configuration.getLanguage());
		ComponentOrientation orientation = ComponentOrientation.getOrientation(locale);
		String colSpec = FormLayoutUtil.getColSpec(COL_SPEC, orientation);

		FormLayout layout = new FormLayout(colSpec, ROW_SPEC);
		PanelBuilder builder = new PanelBuilder(layout);
		builder.setBorder(Borders.EMPTY_BORDER);
		builder.setOpaque(false);

		CellConstraints cc = new CellConstraints();

		checkBox = new JCheckBox(Messages.getString("MEncoderVideo.0"));
		checkBox.setContentAreaFilled(false);

		if (configuration.getSkipLoopFilterEnabled()) {
			checkBox.setSelected(true);
		}

		checkBox.addItemListener(new ItemListener() {
			public void itemStateChanged(ItemEvent e) {
				configuration.setSkipLoopFilterEnabled((e.getStateChange() == ItemEvent.SELECTED));
			}
		});

		JComponent cmp = builder.addSeparator(Messages.getString("MEncoderVideo.1"), FormLayoutUtil.flip(cc.xyw(1, 1, 15), colSpec, orientation));
		cmp = (JComponent) cmp.getComponent(0);
		cmp.setFont(cmp.getFont().deriveFont(Font.BOLD));

		mencodermt = new JCheckBox(Messages.getString("MEncoderVideo.35"));
		mencodermt.setContentAreaFilled(false);

		if (configuration.getMencoderMT()) {
			mencodermt.setSelected(true);
		}

		mencodermt.addActionListener(new ActionListener() {
			@Override
			public void actionPerformed(ActionEvent e) {
				configuration.setMencoderMT(mencodermt.isSelected());
			}
		});

		mencodermt.setEnabled(Platform.isWindows() || Platform.isMac());

		builder.add(mencodermt, FormLayoutUtil.flip(cc.xy(1, 3), colSpec, orientation));
		builder.add(checkBox, FormLayoutUtil.flip(cc.xyw(3, 3, 12), colSpec, orientation));

		noskip = new JCheckBox(Messages.getString("MEncoderVideo.2"));
		noskip.setContentAreaFilled(false);

		if (configuration.isMencoderNoOutOfSync()) {
			noskip.setSelected(true);
		}

		noskip.addItemListener(new ItemListener() {
			public void itemStateChanged(ItemEvent e) {
				configuration.setMencoderNoOutOfSync((e.getStateChange() == ItemEvent.SELECTED));
			}
		});

		builder.add(noskip, FormLayoutUtil.flip(cc.xy(1, 5), colSpec, orientation));

		JButton button = new JButton(Messages.getString("MEncoderVideo.29"));
		button.addActionListener(new ActionListener() {
			@Override
			public void actionPerformed(ActionEvent e) {
				JPanel codecPanel = new JPanel(new BorderLayout());
				final JTextArea textArea = new JTextArea();
				textArea.setText(configuration.getCodecSpecificConfig());
				textArea.setFont(new Font("Courier", Font.PLAIN, 12));
				JScrollPane scrollPane = new JScrollPane(textArea);
				scrollPane.setPreferredSize(new java.awt.Dimension(900, 100));

				final JTextArea textAreaDefault = new JTextArea();
				textAreaDefault.setText(DEFAULT_CODEC_CONF_SCRIPT);
				textAreaDefault.setBackground(Color.WHITE);
				textAreaDefault.setFont(new Font("Courier", Font.PLAIN, 12));
				textAreaDefault.setEditable(false);
				textAreaDefault.setEnabled(configuration.isMencoderIntelligentSync());
				JScrollPane scrollPaneDefault = new JScrollPane(textAreaDefault);
				scrollPaneDefault.setPreferredSize(new java.awt.Dimension(900, 450));

				JPanel customPanel = new JPanel(new BorderLayout());
				intelligentsync = new JCheckBox(Messages.getString("MEncoderVideo.3"));
				intelligentsync.setContentAreaFilled(false);

				if (configuration.isMencoderIntelligentSync()) {
					intelligentsync.setSelected(true);
				}

				intelligentsync.addItemListener(new ItemListener() {
					public void itemStateChanged(ItemEvent e) {
						configuration.setMencoderIntelligentSync((e.getStateChange() == ItemEvent.SELECTED));
						textAreaDefault.setEnabled(configuration.isMencoderIntelligentSync());

					}
				});

				JLabel label = new JLabel(Messages.getString("MEncoderVideo.33"));
				customPanel.add(label, BorderLayout.NORTH);
				customPanel.add(scrollPane, BorderLayout.SOUTH);

				codecPanel.add(intelligentsync, BorderLayout.NORTH);
				codecPanel.add(scrollPaneDefault, BorderLayout.CENTER);
				codecPanel.add(customPanel, BorderLayout.SOUTH);

				while (JOptionPane.showOptionDialog((JFrame) (SwingUtilities.getWindowAncestor((Component) PMS.get().getFrame())),
					codecPanel, Messages.getString("MEncoderVideo.34"), JOptionPane.OK_CANCEL_OPTION, JOptionPane.PLAIN_MESSAGE, null, null, null) == JOptionPane.OK_OPTION) {
					String newCodecparam = textArea.getText();
					DLNAMediaInfo fakemedia = new DLNAMediaInfo();
					DLNAMediaAudio audio = new DLNAMediaAudio();
					audio.setCodecA("ac3");
					fakemedia.setCodecV("mpeg4");
					fakemedia.setContainer("matroska");
					fakemedia.setDuration(45d*60);
					audio.setNrAudioChannels(2);
					fakemedia.setWidth(1280);
					fakemedia.setHeight(720);
					audio.setSampleFrequency("48000");
					fakemedia.setFrameRate("23.976");
					fakemedia.getAudioCodes().add(audio);
					String result[] = getSpecificCodecOptions(newCodecparam, fakemedia, new OutputParams(configuration), "dummy.mpg", "dummy.srt", false, true);

					if (result.length > 0 && result[0].startsWith("@@")) {
						String errorMessage = result[0].substring(2);
						JOptionPane.showMessageDialog((JFrame) (SwingUtilities.getWindowAncestor((Component) PMS.get().getFrame())), errorMessage);

					} else {
						configuration.setCodecSpecificConfig(newCodecparam);
						break;
					}
				}
			}
		});

		builder.add(button, FormLayoutUtil.flip(cc.xyw(1, 11, 2), colSpec, orientation));

		forcefps = new JCheckBox(Messages.getString("MEncoderVideo.4"));
		forcefps.setContentAreaFilled(false);

		if (configuration.isMencoderForceFps()) {
			forcefps.setSelected(true);
		}

		forcefps.addItemListener(new ItemListener() {
			public void itemStateChanged(ItemEvent e) {
				configuration.setMencoderForceFps(e.getStateChange() == ItemEvent.SELECTED);
			}
		});

		builder.add(forcefps, FormLayoutUtil.flip(cc.xyw(1, 7, 2), colSpec, orientation));

		yadif = new JCheckBox(Messages.getString("MEncoderVideo.26"));
		yadif.setContentAreaFilled(false);

		if (configuration.isMencoderYadif()) {
			yadif.setSelected(true);
		}

		yadif.addItemListener(new ItemListener() {
			public void itemStateChanged(ItemEvent e) {
				configuration.setMencoderYadif(e.getStateChange() == ItemEvent.SELECTED);
			}
		});

		builder.add(yadif, FormLayoutUtil.flip(cc.xyw(3, 7, 7), colSpec, orientation));

		scaler = new JCheckBox(Messages.getString("MEncoderVideo.27"));
		scaler.setContentAreaFilled(false);
		scaler.addItemListener(new ItemListener() {
			public void itemStateChanged(ItemEvent e) {
				configuration.setMencoderScaler(e.getStateChange() == ItemEvent.SELECTED);
				scaleX.setEnabled(configuration.isMencoderScaler());
				scaleY.setEnabled(configuration.isMencoderScaler());
			}
		});

		builder.add(scaler, FormLayoutUtil.flip(cc.xyw(3, 5, 7), colSpec, orientation));

		builder.addLabel(Messages.getString("MEncoderVideo.28"), FormLayoutUtil.flip(cc.xyw(10, 5, 3, CellConstraints.RIGHT, CellConstraints.CENTER), colSpec, orientation));
		scaleX = new JTextField("" + configuration.getMencoderScaleX());
		scaleX.addKeyListener(new KeyListener() {
			@Override
			public void keyPressed(KeyEvent e) {
			}

			@Override
			public void keyTyped(KeyEvent e) {
			}

			@Override
			public void keyReleased(KeyEvent e) {
				try {
					configuration.setMencoderScaleX(Integer.parseInt(scaleX.getText()));
				} catch (NumberFormatException nfe) {
					LOGGER.debug("Could not parse scaleX from \"" + scaleX.getText() + "\"");
				}
			}
		});

		builder.add(scaleX, FormLayoutUtil.flip(cc.xyw(13, 5, 3), colSpec, orientation));
		builder.addLabel(Messages.getString("MEncoderVideo.30"), FormLayoutUtil.flip(cc.xyw(10, 7, 3, CellConstraints.RIGHT, CellConstraints.CENTER), colSpec, orientation));
		scaleY = new JTextField("" + configuration.getMencoderScaleY());
		scaleY.addKeyListener(new KeyListener() {
			@Override
			public void keyPressed(KeyEvent e) {
			}

			@Override
			public void keyTyped(KeyEvent e) {
			}

			@Override
			public void keyReleased(KeyEvent e) {
				try {
					configuration.setMencoderScaleY(Integer.parseInt(scaleY.getText()));
				} catch (NumberFormatException nfe) {
					LOGGER.debug("Could not parse scaleY from \"" + scaleY.getText() + "\"");
				}
			}
		});

		builder.add(scaleY, FormLayoutUtil.flip(cc.xyw(13, 7, 3), colSpec, orientation));

		if (configuration.isMencoderScaler()) {
			scaler.setSelected(true);
		} else {
			scaleX.setEnabled(false);
			scaleY.setEnabled(false);
		}

		videoremux = new JCheckBox("<html>" + Messages.getString("MEncoderVideo.38") + "</html>");
		videoremux.setContentAreaFilled(false);

		if (configuration.isMencoderMuxWhenCompatible()) {
			videoremux.setSelected(true);
		}

		videoremux.addItemListener(new ItemListener() {
			public void itemStateChanged(ItemEvent e) {
				configuration.setMencoderMuxWhenCompatible((e.getStateChange() == ItemEvent.SELECTED));
			}
		});

		builder.add(videoremux, FormLayoutUtil.flip(cc.xyw(1, 9, 13), colSpec, orientation));

		cmp = builder.addSeparator(Messages.getString("MEncoderVideo.5"), FormLayoutUtil.flip(cc.xyw(1, 19, 15), colSpec, orientation));
		cmp = (JComponent) cmp.getComponent(0);
		cmp.setFont(cmp.getFont().deriveFont(Font.BOLD));

		builder.addLabel(Messages.getString("MEncoderVideo.6"), FormLayoutUtil.flip(cc.xy(1, 21), colSpec, orientation));
		mencoder_custom_options = new JTextField(configuration.getMencoderCustomOptions());
		mencoder_custom_options.addKeyListener(new KeyListener() {
			@Override
			public void keyPressed(KeyEvent e) {
			}

			@Override
			public void keyTyped(KeyEvent e) {
			}

			@Override
			public void keyReleased(KeyEvent e) {
				configuration.setMencoderCustomOptions(mencoder_custom_options.getText());
			}
		});

		builder.add(mencoder_custom_options, FormLayoutUtil.flip(cc.xyw(3, 21, 13), colSpec, orientation));
		builder.addLabel(Messages.getString("MEncoderVideo.7"), FormLayoutUtil.flip(cc.xyw(1, 23, 15), colSpec, orientation));

		langs = new JTextField(configuration.getMencoderAudioLanguages());
		langs.addKeyListener(new KeyListener() {
			@Override
			public void keyPressed(KeyEvent e) {
			}

			@Override
			public void keyTyped(KeyEvent e) {
			}

			@Override
			public void keyReleased(KeyEvent e) {
				configuration.setMencoderAudioLanguages(langs.getText());
			}
		});

		builder.add(langs, FormLayoutUtil.flip(cc.xyw(3, 23, 8), colSpec, orientation));

		cmp = builder.addSeparator(Messages.getString("MEncoderVideo.8"), FormLayoutUtil.flip(cc.xyw(1, 25, 15), colSpec, orientation));
		cmp = (JComponent) cmp.getComponent(0);
		cmp.setFont(cmp.getFont().deriveFont(Font.BOLD));

		builder.addLabel(Messages.getString("MEncoderVideo.9"), FormLayoutUtil.flip(cc.xy(1, 27), colSpec, orientation));

		defaultsubs = new JTextField(configuration.getMencoderSubLanguages());
		defaultsubs.addKeyListener(new KeyListener() {
			@Override
			public void keyPressed(KeyEvent e) {
			}

			@Override
			public void keyTyped(KeyEvent e) {
			}

			@Override
			public void keyReleased(KeyEvent e) {
				configuration.setMencoderSubLanguages(defaultsubs.getText());
			}
		});

		builder.addLabel(Messages.getString("MEncoderVideo.94"), FormLayoutUtil.flip(cc.xy(5, 27), colSpec, orientation));

		forcedsub = new JTextField(configuration.getMencoderForcedSubLanguage());
		forcedsub.addKeyListener(new KeyListener() {
			@Override
			public void keyPressed(KeyEvent e) {
			}

			@Override
			public void keyTyped(KeyEvent e) {
			}

			@Override
			public void keyReleased(KeyEvent e) {
				configuration.setMencoderForcedSubLanguage(forcedsub.getText());
			}
		});

		builder.addLabel(Messages.getString("MEncoderVideo.95"), FormLayoutUtil.flip(cc.xy(9, 27), colSpec, orientation));
		forcedtags = new JTextField(configuration.getMencoderForcedSubTags());
		forcedtags.addKeyListener(new KeyListener() {
			@Override
			public void keyPressed(KeyEvent e) {
			}

			@Override
			public void keyTyped(KeyEvent e) {
			}

			@Override
			public void keyReleased(KeyEvent e) {
				configuration.setMencoderForcedSubTags(forcedtags.getText());
			}
		});

		builder.add(defaultsubs, FormLayoutUtil.flip(cc.xyw(3, 27, 2), colSpec, orientation));
		builder.add(forcedsub, FormLayoutUtil.flip(cc.xy(7, 27), colSpec, orientation));
		builder.add(forcedtags, FormLayoutUtil.flip(cc.xyw(11, 27, 5), colSpec, orientation));
		builder.addLabel(Messages.getString("MEncoderVideo.10"), FormLayoutUtil.flip(cc.xy(1, 29), colSpec, orientation));

		defaultaudiosubs = new JTextField(configuration.getMencoderAudioSubLanguages());
		defaultaudiosubs.addKeyListener(new KeyListener() {
			@Override
			public void keyPressed(KeyEvent e) {
			}

			@Override
			public void keyTyped(KeyEvent e) {
			}

			@Override
			public void keyReleased(KeyEvent e) {
				configuration.setMencoderAudioSubLanguages(defaultaudiosubs.getText());
			}
		});

		builder.add(defaultaudiosubs, FormLayoutUtil.flip(cc.xyw(3, 29, 8), colSpec, orientation));
		builder.addLabel(Messages.getString("MEncoderVideo.11"), FormLayoutUtil.flip(cc.xy(1, 31), colSpec, orientation));

		Object data[] = new Object[]{
			configuration.getMencoderSubCp(),
			Messages.getString("MEncoderVideo.96"),
			Messages.getString("MEncoderVideo.97"),
			Messages.getString("MEncoderVideo.98"),
			Messages.getString("MEncoderVideo.99"),
			Messages.getString("MEncoderVideo.100"),
			Messages.getString("MEncoderVideo.101"),
			Messages.getString("MEncoderVideo.102"),
			Messages.getString("MEncoderVideo.103"),
			Messages.getString("MEncoderVideo.104"),
			Messages.getString("MEncoderVideo.105"),
			Messages.getString("MEncoderVideo.106"),
			Messages.getString("MEncoderVideo.107"),
			Messages.getString("MEncoderVideo.108"),
			Messages.getString("MEncoderVideo.109"),
			Messages.getString("MEncoderVideo.110"),
			Messages.getString("MEncoderVideo.111"),
			Messages.getString("MEncoderVideo.112"),
			Messages.getString("MEncoderVideo.113"),
			Messages.getString("MEncoderVideo.114"),
			Messages.getString("MEncoderVideo.115"),
			Messages.getString("MEncoderVideo.116"),
			Messages.getString("MEncoderVideo.117"),
			Messages.getString("MEncoderVideo.118"),			
			Messages.getString("MEncoderVideo.119"),
			Messages.getString("MEncoderVideo.120"),
			Messages.getString("MEncoderVideo.121"),
			Messages.getString("MEncoderVideo.122"),
			Messages.getString("MEncoderVideo.123"),
			Messages.getString("MEncoderVideo.124")
		};

		MyComboBoxModel cbm = new MyComboBoxModel(data);
		subcp = new JComboBox(cbm);

		subcp.addItemListener(new ItemListener() {
			public void itemStateChanged(ItemEvent e) {
				if (e.getStateChange() == ItemEvent.SELECTED) {
					String s = (String) e.getItem();
					int offset = s.indexOf("/*");

					if (offset > -1) {
						s = s.substring(0, offset).trim();
					}

					configuration.setMencoderSubCp(s);
				}
			}
		});

		subcp.setEditable(true);
		builder.add(subcp, FormLayoutUtil.flip(cc.xyw(3, 31, 7), colSpec, orientation));

		fribidi = new JCheckBox(Messages.getString("MEncoderVideo.23"));
		fribidi.setContentAreaFilled(false);

		if (configuration.isMencoderSubFribidi()) {
			fribidi.setSelected(true);
		}

		fribidi.addItemListener(new ItemListener() {
			public void itemStateChanged(ItemEvent e) {
				configuration.setMencoderSubFribidi(e.getStateChange() == ItemEvent.SELECTED);
			}
		});

		builder.add(fribidi, FormLayoutUtil.flip(cc.xyw(11, 31, 4), colSpec, orientation));
		builder.addLabel(Messages.getString("MEncoderVideo.24"), FormLayoutUtil.flip(cc.xy(1, 33), colSpec, orientation));

		defaultfont = new JTextField(configuration.getMencoderFont());
		defaultfont.addKeyListener(new KeyListener() {
			@Override
			public void keyPressed(KeyEvent e) {
			}

			@Override
			public void keyTyped(KeyEvent e) {
			}

			@Override
			public void keyReleased(KeyEvent e) {
				configuration.setMencoderFont(defaultfont.getText());
			}
		});

		builder.add(defaultfont, FormLayoutUtil.flip(cc.xyw(3, 33, 8), colSpec, orientation));

		JButton fontselect = new JButton("...");
		fontselect.addActionListener(new ActionListener() {
			@Override
			public void actionPerformed(ActionEvent e) {
				JFileChooser chooser = new JFileChooser();
				chooser.setFileFilter(new FontFileFilter());
				int returnVal = chooser.showDialog((Component) e.getSource(), Messages.getString("MEncoderVideo.25"));
				if (returnVal == JFileChooser.APPROVE_OPTION) {
					defaultfont.setText(chooser.getSelectedFile().getAbsolutePath());
					configuration.setMencoderFont(chooser.getSelectedFile().getAbsolutePath());
				}
			}
		});

		builder.add(fontselect, FormLayoutUtil.flip(cc.xyw(11, 33, 2), colSpec, orientation));
		builder.addLabel(Messages.getString("MEncoderVideo.37"), FormLayoutUtil.flip(cc.xyw(1, 35, 3), colSpec, orientation));

		alternateSubFolder = new JTextField(configuration.getAlternateSubsFolder());
		alternateSubFolder.addKeyListener(new KeyListener() {
			@Override
			public void keyPressed(KeyEvent e) {
			}

			@Override
			public void keyTyped(KeyEvent e) {
			}

			@Override
			public void keyReleased(KeyEvent e) {
				configuration.setAlternateSubsFolder(alternateSubFolder.getText());
			}
		});

		builder.add(alternateSubFolder, FormLayoutUtil.flip(cc.xyw(3, 35, 8), colSpec, orientation));

		JButton select = new JButton("...");
		select.addActionListener(new ActionListener() {
			@Override
			public void actionPerformed(ActionEvent e) {
				JFileChooser chooser = null;
				try {
					chooser = new JFileChooser();
				} catch (Exception ee) {
					chooser = new JFileChooser(new RestrictedFileSystemView());
				}
				chooser.setFileSelectionMode(JFileChooser.DIRECTORIES_ONLY);
				int returnVal = chooser.showDialog((Component) e.getSource(), Messages.getString("FoldTab.28"));
				if (returnVal == JFileChooser.APPROVE_OPTION) {
					alternateSubFolder.setText(chooser.getSelectedFile().getAbsolutePath());
					configuration.setAlternateSubsFolder(chooser.getSelectedFile().getAbsolutePath());
				}
			}
		});

		builder.add(select, FormLayoutUtil.flip(cc.xyw(11, 35, 2), colSpec, orientation));
		builder.addLabel(Messages.getString("MEncoderVideo.12"), FormLayoutUtil.flip(cc.xy(1, 39, CellConstraints.RIGHT, CellConstraints.CENTER), colSpec, orientation));

		mencoder_ass_scale = new JTextField(configuration.getMencoderAssScale());
		mencoder_ass_scale.addKeyListener(new KeyListener() {
			@Override
			public void keyPressed(KeyEvent e) {
			}

			@Override
			public void keyTyped(KeyEvent e) {
			}

			@Override
			public void keyReleased(KeyEvent e) {
				configuration.setMencoderAssScale(mencoder_ass_scale.getText());
			}
		});

		builder.addLabel(Messages.getString("MEncoderVideo.13"), FormLayoutUtil.flip(cc.xy(5, 39), colSpec, orientation));

		mencoder_ass_outline = new JTextField(configuration.getMencoderAssOutline());
		mencoder_ass_outline.addKeyListener(new KeyListener() {
			@Override
			public void keyPressed(KeyEvent e) {
			}

			@Override
			public void keyTyped(KeyEvent e) {
			}

			@Override
			public void keyReleased(KeyEvent e) {
				configuration.setMencoderAssOutline(mencoder_ass_outline.getText());
			}
		});

		builder.addLabel(Messages.getString("MEncoderVideo.14"), FormLayoutUtil.flip(cc.xy(9, 39), colSpec, orientation));

		mencoder_ass_shadow = new JTextField(configuration.getMencoderAssShadow());
		mencoder_ass_shadow.addKeyListener(new KeyListener() {
			@Override
			public void keyPressed(KeyEvent e) {
			}

			@Override
			public void keyTyped(KeyEvent e) {
			}

			@Override
			public void keyReleased(KeyEvent e) {
				configuration.setMencoderAssShadow(mencoder_ass_shadow.getText());
			}
		});

		builder.addLabel(Messages.getString("MEncoderVideo.15"), FormLayoutUtil.flip(cc.xy(13, 39), colSpec, orientation));

		mencoder_ass_margin = new JTextField(configuration.getMencoderAssMargin());
		mencoder_ass_margin.addKeyListener(new KeyListener() {
			@Override
			public void keyPressed(KeyEvent e) {
			}

			@Override
			public void keyTyped(KeyEvent e) {
			}

			@Override
			public void keyReleased(KeyEvent e) {
				configuration.setMencoderAssMargin(mencoder_ass_margin.getText());
			}
		});

		builder.add(mencoder_ass_scale, FormLayoutUtil.flip(cc.xy(3, 39), colSpec, orientation));
		builder.add(mencoder_ass_outline, FormLayoutUtil.flip(cc.xy(7, 39), colSpec, orientation));
		builder.add(mencoder_ass_shadow, FormLayoutUtil.flip(cc.xy(11, 39), colSpec, orientation));
		builder.add(mencoder_ass_margin, FormLayoutUtil.flip(cc.xy(15, 39), colSpec, orientation));
		builder.addLabel(Messages.getString("MEncoderVideo.16"), FormLayoutUtil.flip(cc.xy(1, 41, CellConstraints.RIGHT, CellConstraints.CENTER), colSpec, orientation));

		mencoder_noass_scale = new JTextField(configuration.getMencoderNoAssScale());
		mencoder_noass_scale.addKeyListener(new KeyListener() {
			@Override
			public void keyPressed(KeyEvent e) {
			}

			@Override
			public void keyTyped(KeyEvent e) {
			}

			@Override
			public void keyReleased(KeyEvent e) {
				configuration.setMencoderNoAssScale(mencoder_noass_scale.getText());
			}
		});

		builder.addLabel(Messages.getString("MEncoderVideo.17"), FormLayoutUtil.flip(cc.xy(5, 41), colSpec, orientation));

		mencoder_noass_outline = new JTextField(configuration.getMencoderNoAssOutline());
		mencoder_noass_outline.addKeyListener(new KeyListener() {
			@Override
			public void keyPressed(KeyEvent e) {
			}

			@Override
			public void keyTyped(KeyEvent e) {
			}

			@Override
			public void keyReleased(KeyEvent e) {
				configuration.setMencoderNoAssOutline(mencoder_noass_outline.getText());
			}
		});

		builder.addLabel(Messages.getString("MEncoderVideo.18"), FormLayoutUtil.flip(cc.xy(9, 41), colSpec, orientation));

		mencoder_noass_blur = new JTextField(configuration.getMencoderNoAssBlur());
		mencoder_noass_blur.addKeyListener(new KeyListener() {
			@Override
			public void keyPressed(KeyEvent e) {
			}

			@Override
			public void keyTyped(KeyEvent e) {
			}

			@Override
			public void keyReleased(KeyEvent e) {
				configuration.setMencoderNoAssBlur(mencoder_noass_blur.getText());
			}
		});

		builder.addLabel(Messages.getString("MEncoderVideo.19"), FormLayoutUtil.flip(cc.xy(13, 41), colSpec, orientation));

		mencoder_noass_subpos = new JTextField(configuration.getMencoderNoAssSubPos());
		mencoder_noass_subpos.addKeyListener(new KeyListener() {
			@Override
			public void keyPressed(KeyEvent e) {
			}

			@Override
			public void keyTyped(KeyEvent e) {
			}

			@Override
			public void keyReleased(KeyEvent e) {
				configuration.setMencoderNoAssSubPos(mencoder_noass_subpos.getText());
			}
		});

		builder.add(mencoder_noass_scale, FormLayoutUtil.flip(cc.xy(3, 41), colSpec, orientation));
		builder.add(mencoder_noass_outline, FormLayoutUtil.flip(cc.xy(7, 41), colSpec, orientation));
		builder.add(mencoder_noass_blur, FormLayoutUtil.flip(cc.xy(11, 41), colSpec, orientation));
		builder.add(mencoder_noass_subpos, FormLayoutUtil.flip(cc.xy(15, 41), colSpec, orientation));

		ass = new JCheckBox(Messages.getString("MEncoderVideo.20"));
		ass.setContentAreaFilled(false);
		ass.addItemListener(new ItemListener() {
			public void itemStateChanged(ItemEvent e) {
				if (e != null) {
					configuration.setMencoderAss(e.getStateChange() == ItemEvent.SELECTED);
				}
			}
		});

		builder.add(ass, FormLayoutUtil.flip(cc.xy(1, 37), colSpec, orientation));
		ass.setSelected(configuration.isMencoderAss());
		ass.getItemListeners()[0].itemStateChanged(null);

		fc = new JCheckBox(Messages.getString("MEncoderVideo.21"));
		fc.setContentAreaFilled(false);
		fc.addItemListener(new ItemListener() {
			public void itemStateChanged(ItemEvent e) {
				configuration.setMencoderFontConfig(e.getStateChange() == ItemEvent.SELECTED);
			}
		});

		builder.add(fc, FormLayoutUtil.flip(cc.xyw(3, 37, 5), colSpec, orientation));
		fc.setSelected(configuration.isMencoderFontConfig());

		assdefaultstyle = new JCheckBox(Messages.getString("MEncoderVideo.36"));
		assdefaultstyle.setContentAreaFilled(false);
		assdefaultstyle.addItemListener(new ItemListener() {
			public void itemStateChanged(ItemEvent e) {
				configuration.setMencoderAssDefaultStyle(e.getStateChange() == ItemEvent.SELECTED);
			}
		});

		builder.add(assdefaultstyle, FormLayoutUtil.flip(cc.xyw(8, 37, 4), colSpec, orientation));
		assdefaultstyle.setSelected(configuration.isMencoderAssDefaultStyle());

		subs = new JCheckBox(Messages.getString("MEncoderVideo.22"));
		subs.setContentAreaFilled(false);

		if (configuration.getUseSubtitles()) {
			subs.setSelected(true);
		}

		subs.addItemListener(new ItemListener() {
			public void itemStateChanged(ItemEvent e) {
				configuration.setUseSubtitles((e.getStateChange() == ItemEvent.SELECTED));
			}
		});

		builder.add(subs, FormLayoutUtil.flip(cc.xyw(1, 43, 15), colSpec, orientation));
		builder.addLabel(Messages.getString("MEncoderVideo.92"), FormLayoutUtil.flip(cc.xy(1, 45), colSpec, orientation));

		subq = new JTextField(configuration.getMencoderVobsubSubtitleQuality());
		subq.addKeyListener(new KeyListener() {
			@Override
			public void keyPressed(KeyEvent e) {
			}

			@Override
			public void keyTyped(KeyEvent e) {
			}

			@Override
			public void keyReleased(KeyEvent e) {
				configuration.setMencoderVobsubSubtitleQuality(subq.getText());
			}
		});

		builder.add(subq, FormLayoutUtil.flip(cc.xyw(3, 45, 1), colSpec, orientation));
		builder.addLabel(Messages.getString("MEncoderVideo.93"), FormLayoutUtil.flip(cc.xyw(1, 47, 6), colSpec, orientation));
		builder.addLabel(Messages.getString("MEncoderVideo.28") + "% ", FormLayoutUtil.flip(cc.xy(1, 49, CellConstraints.RIGHT, CellConstraints.CENTER), colSpec, orientation));

		ocw = new JTextField(configuration.getMencoderOverscanCompensationWidth());
		ocw.addKeyListener(new KeyListener() {
			@Override
			public void keyPressed(KeyEvent e) {
			}

			@Override
			public void keyTyped(KeyEvent e) {
			}

			@Override
			public void keyReleased(KeyEvent e) {
				configuration.setMencoderOverscanCompensationWidth(ocw.getText());
			}
		});

		builder.add(ocw, FormLayoutUtil.flip(cc.xyw(3, 49, 1), colSpec, orientation));
		builder.addLabel(Messages.getString("MEncoderVideo.30") + "% ", FormLayoutUtil.flip(cc.xy(5, 49), colSpec, orientation));

		och = new JTextField(configuration.getMencoderOverscanCompensationHeight());
		och.addKeyListener(new KeyListener() {
			@Override
			public void keyPressed(KeyEvent e) {
			}

			@Override
			public void keyTyped(KeyEvent e) {
			}

			@Override
			public void keyReleased(KeyEvent e) {
				configuration.setMencoderOverscanCompensationHeight(och.getText());
			}
		});

		builder.add(och, FormLayoutUtil.flip(cc.xyw(7, 49, 1), colSpec, orientation));

		subColor = new JButton();
		subColor.setText(Messages.getString("MEncoderVideo.31"));
		subColor.setBackground(new Color(configuration.getSubsColor()));
		subColor.addActionListener(new ActionListener() {
			@Override
			public void actionPerformed(ActionEvent e) {
				Color newColor = JColorChooser.showDialog(
					(JFrame) (SwingUtilities.getWindowAncestor((Component) PMS.get().getFrame())),
					Messages.getString("MEncoderVideo.125"),
					subColor.getBackground()
				);

				if (newColor != null) {
					subColor.setBackground(newColor);
					configuration.setSubsColor(newColor.getRGB());
				}
			}
		});

		builder.add(subColor, FormLayoutUtil.flip(cc.xyw(12, 37, 4), colSpec, orientation));

		JCheckBox disableSubs = ((LooksFrame) PMS.get().getFrame()).getTr().getDisableSubs();
		disableSubs.addItemListener(new ItemListener() {
			public void itemStateChanged(ItemEvent e) {
				configuration.setMencoderDisableSubs(e.getStateChange() == ItemEvent.SELECTED);

				subs.setEnabled(!configuration.isMencoderDisableSubs());
				subq.setEnabled(!configuration.isMencoderDisableSubs());
				defaultsubs.setEnabled(!configuration.isMencoderDisableSubs());
				subcp.setEnabled(!configuration.isMencoderDisableSubs());
				ass.setEnabled(!configuration.isMencoderDisableSubs());
				assdefaultstyle.setEnabled(!configuration.isMencoderDisableSubs());
				fribidi.setEnabled(!configuration.isMencoderDisableSubs());
				fc.setEnabled(!configuration.isMencoderDisableSubs());
				mencoder_ass_scale.setEnabled(!configuration.isMencoderDisableSubs());
				mencoder_ass_outline.setEnabled(!configuration.isMencoderDisableSubs());
				mencoder_ass_shadow.setEnabled(!configuration.isMencoderDisableSubs());
				mencoder_ass_margin.setEnabled(!configuration.isMencoderDisableSubs());
				mencoder_noass_scale.setEnabled(!configuration.isMencoderDisableSubs());
				mencoder_noass_outline.setEnabled(!configuration.isMencoderDisableSubs());
				mencoder_noass_blur.setEnabled(!configuration.isMencoderDisableSubs());
				mencoder_noass_subpos.setEnabled(!configuration.isMencoderDisableSubs());

				if (!configuration.isMencoderDisableSubs()) {
					ass.getItemListeners()[0].itemStateChanged(null);
				}
			}
		});

		if (configuration.isMencoderDisableSubs()) {
			disableSubs.setSelected(true);
		}

		JPanel panel = builder.getPanel();

		// Apply the orientation to the panel and all components in it
		panel.applyComponentOrientation(orientation);

		return panel;
	}

	@Override
	public int purpose() {
		return VIDEO_SIMPLEFILE_PLAYER;
	}

	@Override
	public String id() {
		return ID;
	}

	@Override
	public boolean avisynth() {
		return false;
	}

	@Override
	public boolean isTimeSeekable() {
		return true;
	}

	protected String[] getDefaultArgs() {
		if (avisynth() && configuration.isAvisynthDSS2()) {
			return new String[]{
				"-quiet",
				"-nosound",
				"-of", "rawvideo",
				(wmv || mpegts) ? "-lavfopts" : "-quiet",
				wmv ? "format=asf" : (mpegts ? "format=mpegts" : "-quiet"),
				"-mpegopts", "format=mpeg2:muxrate=500000:vbuf_size=1194:abuf_size=64",
				"-ovc", (mux || ovccopy) ? "copy" : "lavc"
			};
		} else {
			return new String[]{
				"-quiet",
				"-oac", oaccopy ? "copy" : (pcm ? "pcm" : "lavc"),
				"-of", (wmv || mpegts) ? "lavf" : (pcm && avisynth()) ? "avi" : (((pcm || dts || mux) ? "rawvideo" : "mpeg")),
				(wmv || mpegts) ? "-lavfopts" : "-quiet",
				wmv ? "format=asf" : (mpegts ? "format=mpegts" : "-quiet"),
				"-mpegopts", "format=mpeg2:muxrate=500000:vbuf_size=1194:abuf_size=64",
				"-ovc", (mux || ovccopy) ? "copy" : "lavc"
			};
		}
	}

	private String[] sanitizeArgs(String[] args) {
		List<String> sanitized = new ArrayList<String>();
		int i = 0;

		while (i < args.length) {
			String name = args[i];
			String value = null;

			for (String option : INVALID_CUSTOM_OPTIONS) {
				if (option.equals(name)) {
					if ((i + 1) < args.length) {
					   value = " " + args[i + 1];
					   ++i;
					} else {
					   value = "";
					}

					LOGGER.warn(
						"Ignoring custom MEncoder option: {}{}; the following options cannot be changed: " + INVALID_CUSTOM_OPTIONS_LIST,
						name,
						value
					);

					break;
				}
			}

			if (value == null) {
				sanitized.add(args[i]);
			}

			++i;
		}

		return sanitized.toArray(new String[sanitized.size()]);
	}

	@Override
	public String[] args() {
		String args[] = null;
		String defaultArgs[] = getDefaultArgs();

		if (overriddenMainArgs != null) {
			// add the sanitized custom MEncoder options.
			// not cached because they may be changed on the fly in the GUI
			// TODO if/when we upgrade to org.apache.commons.lang3:
			// args = ArrayUtils.addAll(defaultArgs, sanitizeArgs(overriddenMainArgs))
			String[] sanitizedCustomArgs = sanitizeArgs(overriddenMainArgs);
			args = new String[defaultArgs.length + sanitizedCustomArgs.length];
			System.arraycopy(defaultArgs, 0, args, 0, defaultArgs.length);
			System.arraycopy(sanitizedCustomArgs, 0, args, defaultArgs.length, sanitizedCustomArgs.length);
		} else {
			args = defaultArgs;
		}

		return args;
	}

	@Override
	public String executable() {
		return configuration.getMencoderPath();
	}

	private int[] getVideoBitrateConfig(String bitrate) {
		int bitrates[] = new int[2];

		if (bitrate.contains("(") && bitrate.contains(")")) {
			bitrates[1] = Integer.parseInt(bitrate.substring(bitrate.indexOf("(") + 1, bitrate.indexOf(")")));
		}

		if (bitrate.contains("(")) {
			bitrate = bitrate.substring(0, bitrate.indexOf("(")).trim();
		}

		if (StringUtils.isBlank(bitrate)) {
			bitrate = "0";
		}

		bitrates[0] = (int) Double.parseDouble(bitrate);

		return bitrates;
	}

	/**
	 * Note: This is not exact, the bitrate can go above this but it is generally pretty good.
	 * @return The maximum bitrate the video should be along with the buffer size using MEncoder vars
	 */
	private String addMaximumBitrateConstraints(String encodeSettings, DLNAMediaInfo media, String quality, RendererConfiguration mediaRenderer, String audioType) {
		int defaultMaxBitrates[] = getVideoBitrateConfig(configuration.getMaximumBitrate());
		int rendererMaxBitrates[] = new int[2];

		if (mediaRenderer.getMaxVideoBitrate() != null) {
			rendererMaxBitrates = getVideoBitrateConfig(mediaRenderer.getMaxVideoBitrate());
		}

		if ((defaultMaxBitrates[0] == 0 && rendererMaxBitrates[0] > 0) || rendererMaxBitrates[0] < defaultMaxBitrates[0] && rendererMaxBitrates[0] > 0) {
			defaultMaxBitrates = rendererMaxBitrates;
		}

		if (mediaRenderer.getCBRVideoBitrate() == 0 && defaultMaxBitrates[0] > 0 && !quality.contains("vrc_buf_size") && !quality.contains("vrc_maxrate") && !quality.contains("vbitrate")) {
			// Convert value from Mb to Kb
			defaultMaxBitrates[0] = 1000 * defaultMaxBitrates[0];

			// Halve it since it seems to send up to 1 second of video in advance
			defaultMaxBitrates[0] = defaultMaxBitrates[0] / 2;

			int bufSize = 1835;
			if (media.isHDVideo()) {
				bufSize = defaultMaxBitrates[0] / 3;
			}

			if (bufSize > 7000) {
				bufSize = 7000;
			}

			if (defaultMaxBitrates[1] > 0) {
				bufSize = defaultMaxBitrates[1];
			}

			if (mediaRenderer.isDefaultVBVSize() && rendererMaxBitrates[1] == 0) {
				bufSize = 1835;
			}

			// Make room for audio
			// If audio is PCM, subtract 4600kb/s
			if ("pcm".equals(audioType)) {
				defaultMaxBitrates[0] = defaultMaxBitrates[0] - 4600;
			}
			// If audio is DTS, subtract 1510kb/s
			else if ("dts".equals(audioType)) {
				defaultMaxBitrates[0] = defaultMaxBitrates[0] - 1510;
			}
			// If audio is AC3, subtract 640kb/s to be safe
			else if ("ac3".equals(audioType)) {
				defaultMaxBitrates[0] = defaultMaxBitrates[0] - 640;
			}

			// Round down to the nearest Mb
			defaultMaxBitrates[0] = defaultMaxBitrates[0] / 1000 * 1000;

			encodeSettings += ":vrc_maxrate=" + defaultMaxBitrates[0] + ":vrc_buf_size=" + bufSize;
		}

		return encodeSettings;
	}

	@Override
	public ProcessWrapper launchTranscode(
		String fileName,
		DLNAResource dlna,
		DLNAMediaInfo media,
		OutputParams params
	) throws IOException {
		params.manageFastStart();

		boolean avisynth = avisynth();

		setAudioAndSubs(fileName, media, params, configuration);
		String subString = null;

		if (params.sid != null && params.sid.getPlayableFile() != null) {
			subString = ProcessUtil.getShortFileNameIfWideChars(params.sid.getPlayableFile().getAbsolutePath());
		}

		InputFile newInput = new InputFile();
		newInput.setFilename(fileName);
		newInput.setPush(params.stdin);

		dvd = false;

		if (media != null && media.getDvdtrack() > 0) {
			dvd = true;
		}

		// don't honour "Switch to tsMuxeR..." if the resource is being streamed via an MEncoder entry in
		// the #--TRANSCODE--# folder
		boolean forceMencoder = !configuration.getHideTranscodeEnabled()
			&& dlna.isNoName() // XXX remove this? http://www.ps3mediaserver.org/forum/viewtopic.php?f=11&t=12149
			&& (dlna.getParent() instanceof FileTranscodeVirtualFolder);

		ovccopy = false;

		int intOCW = 0;
		int intOCH = 0;

		try {
			intOCW = Integer.parseInt(configuration.getMencoderOverscanCompensationWidth());
		} catch (NumberFormatException e) {
			LOGGER.error("Cannot parse configured MEncoder overscan compensation width: \"{}\"", configuration.getMencoderOverscanCompensationWidth());
		}

		try {
			intOCH = Integer.parseInt(configuration.getMencoderOverscanCompensationHeight());
		} catch (NumberFormatException e) {
			LOGGER.error("Cannot parse configured MEncoder overscan compensation height: \"{}\"", configuration.getMencoderOverscanCompensationHeight());
		}

		if (
			!forceMencoder &&
			params.sid == null &&
			!dvd &&
			!(
				avisynth() &&
				!configuration.isAvisynthDSS2()
			) &&
			media != null && (
				media.isVideoPS3Compatible(newInput) ||
				!params.mediaRenderer.isH264Level41Limited()
			) &&
			media.isMuxable(params.mediaRenderer) &&
			configuration.isMencoderMuxWhenCompatible() &&
			params.mediaRenderer.isMuxH264MpegTS() && (
				intOCW == 0 &&
				intOCH == 0
			)
		) {
			String sArgs[] = getSpecificCodecOptions(
				configuration.getCodecSpecificConfig(),
				media,
				params,
				fileName,
				subString,
				configuration.isMencoderIntelligentSync(),
				false
			);

			boolean nomux = false;

			for (String s : sArgs) {
				if (s.equals("-nomux")) {
					nomux = true;
				}
			}

			if (!nomux) {
				TSMuxerVideo tv = new TSMuxerVideo(configuration);
				params.forceFps = media.getValidFps(false);

				if (media.getCodecV().equals("h264")) {
					params.forceType = "V_MPEG4/ISO/AVC";
				} else if (media.getCodecV().startsWith("mpeg2")) {
					params.forceType = "V_MPEG-2";
				} else if (media.getCodecV().equals("vc1")) {
					params.forceType = "V_MS/VFW/WVC1";
				}

				return tv.launchTranscode(fileName, dlna, media, params);
			}
		} else if (params.sid == null && dvd && configuration.isMencoderRemuxMPEG2() && params.mediaRenderer.isMpeg2Supported()) {
			String sArgs[] = getSpecificCodecOptions(
				configuration.getCodecSpecificConfig(),
				media,
				params,
				fileName,
				subString,
				configuration.isMencoderIntelligentSync(),
				false
			);

			boolean nomux = false;

			for (String s : sArgs) {
				if (s.equals("-nomux")) {
					nomux = true;
				}
			}

			if (!nomux) {
				ovccopy = true;
			}
		}

		String vcodec = "mpeg2video";
		wmv = false;

		if (params.mediaRenderer.isTranscodeToWMV()) {
			wmv = true;
			vcodec = "wmv2"; // http://wiki.megaframe.org/wiki/Ubuntu_XBOX_360#MEncoder not usable in streaming
		}

		mpegts = false;

		if (params.mediaRenderer.isTranscodeToMPEGTSAC3()) {
			mpegts = true;
		}

		oaccopy = false;

		// Disable AC3 remux for stereo tracks with 384 kbits bitrate and PS3 renderer (PS3 FW bug?)
		boolean ps3_and_stereo_and_384_kbits = params.aid != null && (params.mediaRenderer.getRendererName().equalsIgnoreCase("Playstation 3") && params.aid.getNrAudioChannels() == 2) && (params.aid.getBitRate() > 370000 && params.aid.getBitRate() < 400000);

		if (
			configuration.isRemuxAC3() &&
			params.aid != null
			&& params.aid.isAC3() &&
			!ps3_and_stereo_and_384_kbits &&
			!(
				avisynth() &&
				!configuration.isAvisynthDSS2()
			) &&
			params.mediaRenderer.isTranscodeToAC3()
		) {
			// AC3 remux takes priority
			oaccopy = true;
		} else {
			// now check for DTS remux and LPCM streaming
			dts = configuration.isDTSEmbedInPCM() &&
				(
					!dvd ||
					configuration.isMencoderRemuxMPEG2()
				) && params.aid != null &&
				params.aid.isDTS() &&
				!(
					avisynth() &&
					!configuration.isAvisynthDSS2()
				) &&
				params.mediaRenderer.isDTSPlayable();

			pcm = configuration.isMencoderUsePcm() &&
				(
					!dvd ||
					configuration.isMencoderRemuxMPEG2()
				)
				// disable LPCM transcoding for MP4 container with non-H264 video as workaround for mencoder's A/V sync bug
				&& !(media.getContainer().equals("mp4") && !media.getCodecV().equals("h264"))
				&& params.aid != null &&
				(
					(params.aid.isDTS() && params.aid.getNrAudioChannels() <= 6) || // disable 7.1 DTS-HD => LPCM because of channels mapping bug
					params.aid.isLossless() ||
					params.aid.isTrueHD() ||
					(
						!configuration.isMencoderUsePcmForHQAudioOnly() &&
						(
							params.aid.isAC3() ||
							params.aid.isMP3() ||
							params.aid.isAAC() ||
							params.aid.isVorbis() ||
							// disable WMA to LPCM transcoding because of mencoder's channel mapping bug
							// (see CodecUtil.getMixerOutput)
							// params.aid.isWMA() ||
							params.aid.isMpegAudio()
						)
					)
				) && params.mediaRenderer.isLPCMPlayable();
		}

		if (dts || pcm) {
			if (dts) {
				oaccopy = true;
			}

			params.losslessaudio = true;
			params.forceFps = media.getValidFps(false);
		}

		// mpeg2 remux still buggy with mencoder :\
		if (!pcm && !dts && !mux && ovccopy) {
			ovccopy = false;
		}

		if (pcm && avisynth() && !configuration.isAvisynthDSS2()) {
			params.avidemux = true;
		}

		String add = "";
		String rendererMencoderOptions = params.mediaRenderer.getCustomMencoderOptions(); // default: empty string
		String mencoderCustomOptions = configuration.getMencoderCustomOptions(); // default: empty string

		String combinedCustomOptions = StringUtils.defaultString(mencoderCustomOptions)
			+ " "
			+ StringUtils.defaultString(rendererMencoderOptions);

		if (!combinedCustomOptions.contains("-lavdopts")) {
			add = " -lavdopts debug=0";
		}

		int channels = wmv ? 2 : configuration.getAudioChannelCount();

		if (media != null && params.aid != null) {
			channels = wmv ? 2 : CodecUtil.getRealChannelCount(configuration, params.aid);
		}

		LOGGER.trace("channels=" + channels);

		if (StringUtils.isNotBlank(rendererMencoderOptions)) {
			/*
			 * ignore the renderer's custom MEncoder options if a) we're streaming a DVD (i.e. via dvd://)
			 * or b) the renderer's MEncoder options contain overscan settings (those are handled
			 * separately)
			 */

			// XXX we should weed out the unused/unwanted settings and keep the rest
			// (see sanitizeArgs()) rather than ignoring the options entirely
			if (rendererMencoderOptions.contains("expand=") || dvd) {
				rendererMencoderOptions = null;
			}
		}

		StringTokenizer st = new StringTokenizer(
			"-channels " + channels
			+ (StringUtils.isNotBlank(mencoderCustomOptions) ? " " + mencoderCustomOptions : "")
			+ (StringUtils.isNotBlank(rendererMencoderOptions) ? " " + rendererMencoderOptions : "")
			+ add,
			" "
		);

		// XXX why does this field (which is used to populate the array returned by args(),
		// called below) store the renderer-specific (i.e. not global) MEncoder options?
		overriddenMainArgs = new String[st.countTokens()];

		int i = 0;
		boolean handleToken = false;
		int nThreads = (dvd || fileName.toLowerCase().endsWith("dvr-ms")) ?
			1 :
			configuration.getMencoderMaxThreads();

		while (st.hasMoreTokens()) {
			String token = st.nextToken().trim();

			if (handleToken) {
				token += ":threads=" + nThreads;

				if (configuration.getSkipLoopFilterEnabled() && !avisynth()) {
					token += ":skiploopfilter=all";
				}

				handleToken = false;
			}

			if (token.toLowerCase().contains("lavdopts")) {
				handleToken = true;
			}

			overriddenMainArgs[i++] = token;
		}

		if (configuration.getMencoderMainSettings() != null) {
			String mainConfig = configuration.getMencoderMainSettings();
			String customSettings = params.mediaRenderer.getCustomMencoderQualitySettings();

			// Custom settings in PMS may override the settings of the saved configuration
			if (StringUtils.isNotBlank(customSettings)) {
				mainConfig = customSettings;
			}

			if (mainConfig.contains("/*")) {
				mainConfig = mainConfig.substring(mainConfig.indexOf("/*"));
			}

			// Ditlew - WDTV Live (+ other byte asking clients), CBR. This probably ought to be placed in addMaximumBitrateConstraints(..)
			int cbr_bitrate = params.mediaRenderer.getCBRVideoBitrate();
			String cbr_settings = (cbr_bitrate > 0) ? ":vrc_buf_size=5000:vrc_minrate=" + cbr_bitrate + ":vrc_maxrate=" + cbr_bitrate + ":vbitrate=" + ((cbr_bitrate > 16000) ? cbr_bitrate * 1000 : cbr_bitrate) : "";
			String encodeSettings = "-lavcopts autoaspect=1:vcodec=" + vcodec +
				(wmv ? ":acodec=wmav2:abitrate=448" : (cbr_settings + ":acodec=" + (configuration.isMencoderAc3Fixed() ? "ac3_fixed" : "ac3") +
				":abitrate=" + CodecUtil.getAC3Bitrate(configuration, params.aid))) +
				":threads=" + (wmv ? 1 : configuration.getMencoderMaxThreads()) +
				("".equals(mainConfig) ? "" : ":" + mainConfig);

			String audioType = "ac3";

			if (dts) {
				audioType = "dts";
			} else if (pcm) {
				audioType = "pcm";
			}

			encodeSettings = addMaximumBitrateConstraints(encodeSettings, media, mainConfig, params.mediaRenderer, audioType);
			st = new StringTokenizer(encodeSettings, " ");
			int oldc = overriddenMainArgs.length;
			overriddenMainArgs = Arrays.copyOf(overriddenMainArgs, overriddenMainArgs.length + st.countTokens());
			i = oldc;

			while (st.hasMoreTokens()) {
				overriddenMainArgs[i++] = st.nextToken();
			}
		}

		boolean foundNoassParam = false;

		if (media != null) {
			String sArgs [] = getSpecificCodecOptions(configuration.getCodecSpecificConfig(), media, params, fileName, subString, configuration.isMencoderIntelligentSync(), false);

			for (String s : sArgs) {
				if (s.equals("-noass")) {
					foundNoassParam = true;
				}
			}
		}

		StringBuilder sb = new StringBuilder();

		// Set subtitles options
		if (!configuration.isMencoderDisableSubs() && !avisynth() && params.sid != null) {
			int subtitleMargin = 0;
			int userMargin     = 0;

			// Use ASS flag (and therefore ASS font styles) for all subtitled files except vobsub, embedded, dvd and mp4 container with srt
			// Note: The MP4 container with SRT rule is a workaround for MEncoder r30369. If there is ever a later version of MEncoder that supports external srt subs we should use that. As of r32848 that isn't the case
			if (
				(
					(
						params.sid.isFileUtf8() &&
						params.sid.getType() == DLNAMediaSubtitle.EMBEDDED
					) ||
					params.sid.getType() != DLNAMediaSubtitle.EMBEDDED
				) &&
				params.sid.getType() != DLNAMediaSubtitle.VOBSUB &&
				!(
					params.sid.getType() == DLNAMediaSubtitle.SUBRIP &&
					media.getContainer().equals("mp4")
				) &&
				configuration.isMencoderAss() &&   // GUI: enable subtitles formating
				!foundNoassParam &&                // GUI: codec specific options
				!dvd
			) {
				sb.append("-ass ");

				// GUI: Override ASS subtitles style if requested (always for SRT subtitles)
				if (
					!configuration.isMencoderAssDefaultStyle() ||
					params.sid.getType() == DLNAMediaSubtitle.SUBRIP ||
					params.sid.getType() == DLNAMediaSubtitle.EMBEDDED
				) {
					String assSubColor = "ffffff00";
					if (configuration.getSubsColor() != 0) {
						assSubColor = Integer.toHexString(configuration.getSubsColor());
						if (assSubColor.length() > 2) {
							assSubColor = assSubColor.substring(2) + "00";
						}
					}

					sb.append("-ass-color ").append(assSubColor).append(" -ass-border-color 00000000 -ass-font-scale ").append(configuration.getMencoderAssScale());

					// set subtitles font
					if (configuration.getMencoderFont() != null && configuration.getMencoderFont().length() > 0) {
						// set font with -font option, workaround for
						// https://github.com/Happy-Neko/ps3mediaserver/commit/52e62203ea12c40628de1869882994ce1065446a#commitcomment-990156 bug
						sb.append(" -font ").append(configuration.getMencoderFont()).append(" ");
						sb.append(" -ass-force-style FontName=").append(configuration.getMencoderFont()).append(",");
					} else {
						String font = CodecUtil.getDefaultFontPath();
						if (StringUtils.isNotBlank(font)) {
							// Variable "font" contains a font path instead of a font name.
							// Does "-ass-force-style" support font paths? In tests on OSX
							// the font path is ignored (Outline, Shadow and MarginV are
							// used, though) and the "-font" definition is used instead.
							// See: https://github.com/ps3mediaserver/ps3mediaserver/pull/14
							sb.append(" -font ").append(font).append(" ");
							sb.append(" -ass-force-style FontName=").append(font).append(",");
						} else {
							sb.append(" -font Arial ");
							sb.append(" -ass-force-style FontName=Arial,");
						}
					}

					// Add to the subtitle margin if overscan compensation is being used
					// This keeps the subtitle text inside the frame instead of in the border
					if (intOCH > 0) {
						subtitleMargin = (media.getHeight() / 100) * intOCH;
					}

					sb.append("Outline=").append(configuration.getMencoderAssOutline()).append(",Shadow=").append(configuration.getMencoderAssShadow());

					try {
						userMargin = Integer.parseInt(configuration.getMencoderAssMargin());
					} catch (NumberFormatException n) {
						LOGGER.debug("Could not parse SSA margin from \"" + configuration.getMencoderAssMargin() + "\"");
					}

					subtitleMargin = subtitleMargin + userMargin;

					sb.append(",MarginV=").append(subtitleMargin).append(" ");
				} else if (intOCH > 0) {
					sb.append("-ass-force-style MarginV=").append(subtitleMargin).append(" ");
				}

				if (params.sid.getType() != DLNAMediaSubtitle.EMBEDDED) {
					// Workaround for MPlayer #2041, remove when that bug is fixed
					sb.append("-noflip-hebrew ");
				}
			// use PLAINTEXT formating
			} else {
				// set subtitles font
				if (configuration.getMencoderFont() != null && configuration.getMencoderFont().length() > 0) {
					sb.append(" -font ").append(configuration.getMencoderFont()).append(" ");
				} else {
					String font = CodecUtil.getDefaultFontPath();
					if (StringUtils.isNotBlank(font)) {
						sb.append(" -font ").append(font).append(" ");
					}
				}

				sb.append(" -subfont-text-scale ").append(configuration.getMencoderNoAssScale());
				sb.append(" -subfont-outline ").append(configuration.getMencoderNoAssOutline());
				sb.append(" -subfont-blur ").append(configuration.getMencoderNoAssBlur());

				// Add to the subtitle margin if overscan compensation is being used
				// This keeps the subtitle text inside the frame instead of in the border
				if (intOCH > 0) {
					subtitleMargin = intOCH;
				}

				try {
					userMargin = Integer.parseInt(configuration.getMencoderNoAssSubPos());
				} catch (NumberFormatException n) {
					LOGGER.debug("Could not parse subpos from \"" + configuration.getMencoderNoAssSubPos() + "\"");
				}

				subtitleMargin = subtitleMargin + userMargin;

				sb.append(" -subpos ").append(100 - subtitleMargin).append(" ");
			}

			// Common subtitle options
			// Use fontconfig if enabled
			sb.append("-").append(configuration.isMencoderFontConfig() ? "" : "no").append("fontconfig ");

			// Apply DVD/VOBsub subtitle quality
			if (params.sid.getType() == DLNAMediaSubtitle.VOBSUB && configuration.getMencoderVobsubSubtitleQuality() != null) {
				String subtitleQuality = configuration.getMencoderVobsubSubtitleQuality();

				sb.append("-spuaa ").append(subtitleQuality).append(" ");
			}

			if (!params.sid.isFileUtf8() && !configuration.isMencoderDisableSubs() && configuration.getMencoderSubCp() != null && configuration.getMencoderSubCp().length() > 0) {
				sb.append("-subcp ").append(configuration.getMencoderSubCp()).append(" ");
				if (configuration.isMencoderSubFribidi()) {
					sb.append("-fribidi-charset ").append(configuration.getMencoderSubCp()).append(" ");
				}
			}
		}

		st = new StringTokenizer(sb.toString(), " ");
		int oldc = overriddenMainArgs.length;
		overriddenMainArgs = Arrays.copyOf(overriddenMainArgs, overriddenMainArgs.length + st.countTokens());
		i = oldc;
		handleToken = false;

		while (st.hasMoreTokens()) {
			String s = st.nextToken();

			if (handleToken) {
				s = "-quiet";
				handleToken = false;
			}

			if ((!configuration.isMencoderAss() || dvd) && s.contains("-ass")) {
				s = "-quiet";
				handleToken = true;
			}

			overriddenMainArgs[i++] = s;
		}

		String cmdArray[] = new String[18 + args().length];

		cmdArray[0] = executable();

		// Choose which time to seek to
		cmdArray[1] = "-ss";
		if (params.timeseek > 0) {
			cmdArray[2] = "" + params.timeseek;
		} else {
			cmdArray[2] = "0";
		}

		if (dvd) {
			cmdArray[3] = "-dvd-device";
		} else {
			cmdArray[3] = "-quiet";
		}

		String frameRateRatio = null;
		String frameRateNumber = null;

		if (media != null) {
			frameRateRatio = media.getValidFps(true);
			frameRateNumber = media.getValidFps(false);
		}

		if (avisynth && !fileName.toLowerCase().endsWith(".iso")) {
			File avsFile = FFMpegVideo.getAVSScript(fileName, params.sid, params.fromFrame, params.toFrame, frameRateRatio, frameRateNumber);
			cmdArray[4] = ProcessUtil.getShortFileNameIfWideChars(avsFile.getAbsolutePath());
		} else {
			cmdArray[4] = fileName;
			if (params.stdin != null) {
				cmdArray[4] = "-";
			}
		}

		if (dvd) {
			cmdArray[5] = "dvd://" + media.getDvdtrack();
		} else {
			cmdArray[5] = "-quiet";
		}

		String arguments[] = args();

		for (i = 0; i < arguments.length; i++) {
			cmdArray[6 + i] = arguments[i];
			if (arguments[i].contains("format=mpeg2") && media.getAspect() != null && media.getValidAspect(true) != null) {
				cmdArray[6 + i] += ":vaspect=" + media.getValidAspect(true);
			}
		}

		cmdArray[cmdArray.length - 12] = "-quiet";
		cmdArray[cmdArray.length - 11] = "-quiet";
		cmdArray[cmdArray.length - 10] = "-quiet";
		cmdArray[cmdArray.length - 9] = "-quiet";

		if (
			!dts &&
			!pcm &&
			!(
				avisynth() &&
				!configuration.isAvisynthDSS2()
			) &&
			params.aid != null &&
			media.getAudioCodes().size() > 1
		) {
			cmdArray[cmdArray.length - 12] = "-aid";
			boolean lavf = false; // Need to add support for LAVF demuxing
			cmdArray[cmdArray.length - 11] = "" + (lavf ? params.aid.getId() + 1 : params.aid.getId());
		}

		/*
		 * TODO: Move the following block up with the rest of the
		 * subtitle stuff
		 */
		if (subString == null && params.sid != null) {
			cmdArray[cmdArray.length - 10] = "-sid";
			cmdArray[cmdArray.length - 9] = "" + params.sid.getId();
		} else if (subString != null && !avisynth()) { // Trick necessary for MEncoder to skip the internal embedded track ?
			cmdArray[cmdArray.length - 10] = "-sid";
			cmdArray[cmdArray.length - 9] = "100";
		} else if (subString == null) { // Trick necessary for MEncoder to not display the internal embedded track
			cmdArray[cmdArray.length - 10] = "-subdelay";
			cmdArray[cmdArray.length - 9] = "20000";
		}

		cmdArray[cmdArray.length - 8] = "-quiet";
		cmdArray[cmdArray.length - 7] = "-quiet";

		if (configuration.isMencoderForceFps() && !configuration.isFix25FPSAvMismatch()) {
			cmdArray[cmdArray.length - 8] = "-fps";
			cmdArray[cmdArray.length - 7] = "24000/1001";
		}

		cmdArray[cmdArray.length - 6] = "-ofps";
		cmdArray[cmdArray.length - 5] = "24000/1001";

		if (frameRateRatio != null) {
			cmdArray[cmdArray.length - 5] = frameRateRatio;

			if (configuration.isMencoderForceFps()) {
				if (configuration.isFix25FPSAvMismatch()) {
					cmdArray[cmdArray.length - 8] = "-mc";
					cmdArray[cmdArray.length - 7] = "0.005";
					cmdArray[cmdArray.length - 5] = "25";
				} else {
					cmdArray[cmdArray.length - 7] = cmdArray[cmdArray.length - 5];
				}
			}
		}

		// Make MEncoder output framerate correspond to InterFrame
		if (avisynth() && configuration.getAvisynthInterFrame() && !"60000/1001".equals(frameRateRatio) && !"50".equals(frameRateRatio) && !"60".equals(frameRateRatio)) {
			if ("25".equals(frameRateRatio)) {
				cmdArray[cmdArray.length - 5] = "50";
<<<<<<< HEAD
				params.forceFps = "50";
			} else if ("30".equals(frameRate)) {
=======
			} else if ("30".equals(frameRateRatio)) {
>>>>>>> c8f8a720
				cmdArray[cmdArray.length - 5] = "60";
				params.forceFps = "60";
			} else {
				cmdArray[cmdArray.length - 5] = "60000/1001";
				params.forceFps = "59.94";
			}
		}

		/*
		 * TODO: Move the following block up with the rest of the
		 * subtitle stuff
		 */
		if (subString != null && !configuration.isMencoderDisableSubs() && !avisynth()) {
			if (params.sid.getType() == DLNAMediaSubtitle.VOBSUB) {
				cmdArray[cmdArray.length - 4] = "-vobsub";
				cmdArray[cmdArray.length - 3] = subString.substring(0, subString.length() - 4);
				cmdArray = Arrays.copyOf(cmdArray, cmdArray.length + 2);
				cmdArray[cmdArray.length - 4] = "-slang";
				cmdArray[cmdArray.length - 3] = "" + params.sid.getLang();
			} else {
				cmdArray[cmdArray.length - 4] = "-sub";
				cmdArray[cmdArray.length - 3] = subString.replace(",", "\\,"); // Commas in MEncoder separate multiple subtitle files
				if (params.sid.isFileUtf8() && params.sid.getPlayableFile() != null) {
					cmdArray = Arrays.copyOf(cmdArray, cmdArray.length + 1);
					cmdArray[cmdArray.length - 3] = "-utf8";
				}
			}
		} else {
			cmdArray[cmdArray.length - 4] = "-quiet";
			cmdArray[cmdArray.length - 3] = "-quiet";
		}

		if (fileName.toLowerCase().endsWith(".evo")) {
			cmdArray = Arrays.copyOf(cmdArray, cmdArray.length + 2);
			cmdArray[cmdArray.length - 4] = "-psprobe";
			cmdArray[cmdArray.length - 3] = "10000";
		}

		boolean deinterlace = configuration.isMencoderYadif();

		// Check if the media renderer supports this resolution
		boolean isResolutionTooHighForRenderer = params.mediaRenderer.isVideoRescale()
			&& media != null
			&& (
				(media.getWidth() > params.mediaRenderer.getMaxVideoWidth())
				||
				(media.getHeight() > params.mediaRenderer.getMaxVideoHeight())
			);

		// Video scaler and overscan compensation
		boolean scaleBool = isResolutionTooHighForRenderer
			|| (configuration.isMencoderScaler() && (configuration.getMencoderScaleX() != 0 || configuration.getMencoderScaleY() != 0))
			|| (intOCW > 0 || intOCH > 0);

		if (
			(
				deinterlace ||
				scaleBool
			) &&
			!(
				avisynth() &&
				!configuration.isAvisynthDSS2()
			)
		) {
			StringBuilder vfValueOverscanPrepend = new StringBuilder();
			StringBuilder vfValueOverscanMiddle  = new StringBuilder();
			StringBuilder vfValueVS              = new StringBuilder();
			StringBuilder vfValueComplete        = new StringBuilder();

			cmdArray = Arrays.copyOf(cmdArray, cmdArray.length + 2);
			cmdArray[cmdArray.length - 4] = "-vf";

			String deinterlaceComma = "";
			int scaleWidth = 0;
			int scaleHeight = 0;
			double rendererAspectRatio;

			// Set defaults
			if (media != null && media.getWidth() > 0 && media.getHeight() > 0) {
				scaleWidth = media.getWidth();
				scaleHeight = media.getHeight();
			}

			/*
			 * Implement overscan compensation settings
			 * 
			 * This feature takes into account aspect ratio,
			 * making it less blunt than the Video Scaler option
			 */
			if (intOCW > 0 || intOCH > 0) {
				int intOCWPixels = (media.getWidth()  / 100) * intOCW;
				int intOCHPixels = (media.getHeight() / 100) * intOCH;

				scaleWidth  = scaleWidth  + intOCWPixels;
				scaleHeight = scaleHeight + intOCHPixels;

				// See if the video needs to be scaled down
				if (
					params.mediaRenderer.isVideoRescale() &&
					(
						(scaleWidth > params.mediaRenderer.getMaxVideoWidth()) ||
						(scaleHeight > params.mediaRenderer.getMaxVideoHeight())
					)
				) {
					double overscannedAspectRatio = scaleWidth / scaleHeight;
					rendererAspectRatio = params.mediaRenderer.getMaxVideoWidth() / params.mediaRenderer.getMaxVideoHeight();

					if (overscannedAspectRatio > rendererAspectRatio) {
						// Limit video by width
						scaleWidth  = params.mediaRenderer.getMaxVideoWidth();
						scaleHeight = (int) Math.round(params.mediaRenderer.getMaxVideoWidth() / overscannedAspectRatio);
					} else {
						// Limit video by height
						scaleWidth  = (int) Math.round(params.mediaRenderer.getMaxVideoHeight() * overscannedAspectRatio);
						scaleHeight = params.mediaRenderer.getMaxVideoHeight();
					}
				}

				vfValueOverscanPrepend.append("softskip,expand=-").append(intOCWPixels).append(":-").append(intOCHPixels);
				vfValueOverscanMiddle.append(",scale=").append(scaleWidth).append(":").append(scaleHeight);
			}

			/*
			 * Video Scaler and renderer-specific resolution-limiter
			 */
			if (configuration.isMencoderScaler()) {
				// Use the manual, user-controlled scaler
				if (configuration.getMencoderScaleX() != 0) {
					if (configuration.getMencoderScaleX() <= params.mediaRenderer.getMaxVideoWidth()) {
						scaleWidth = configuration.getMencoderScaleX();
					} else {
						scaleWidth = params.mediaRenderer.getMaxVideoWidth();
					}
				}

				if (configuration.getMencoderScaleY() != 0) {
					if (configuration.getMencoderScaleY() <= params.mediaRenderer.getMaxVideoHeight()) {
						scaleHeight = configuration.getMencoderScaleY();
					} else {
						scaleHeight = params.mediaRenderer.getMaxVideoHeight();
					}
				}

				LOGGER.info("Setting video resolution to: " + scaleWidth + "x" + scaleHeight + ", your Video Scaler setting");

				vfValueVS.append("scale=").append(scaleWidth).append(":").append(scaleHeight);

			/*
			 * The video resolution is too big for the renderer so we need to scale it down
			 */
			} else if (
				media != null &&
				media.getWidth() > 0 &&
				media.getHeight() > 0 &&
				(
					media.getWidth()  > params.mediaRenderer.getMaxVideoWidth() || 
					media.getHeight() > params.mediaRenderer.getMaxVideoHeight()
				)
			) {
				double videoAspectRatio = (double) media.getWidth() / (double) media.getHeight();
				rendererAspectRatio = (double) params.mediaRenderer.getMaxVideoWidth() / (double) params.mediaRenderer.getMaxVideoHeight();

				/*
				 * First we deal with some exceptions, then if they are not matched we will
				 * let the renderer limits work.
				 * 
				 * This is so, for example, we can still define a maximum resolution of
				 * 1920x1080 in the renderer config file but still support 1920x1088 when
				 * it's needed, otherwise we would either resize 1088 to 1080, meaning the
				 * ugly (unused) bottom 8 pixels would be displayed, or we would limit all
				 * videos to 1088 causing the bottom 8 meaningful pixels to be cut off.
				 */
				if (media.getWidth() == 3840 && media.getHeight() == 1080) {
					// Full-SBS
					scaleWidth  = 1920;
					scaleHeight = 1080;
				} else if (media.getWidth() == 1920 && media.getHeight() == 2160) {
					// Full-OU
					scaleWidth  = 1920;
					scaleHeight = 1080;
				} else if (media.getWidth() == 1920 && media.getHeight() == 1088) {
					// SAT capture
					scaleWidth  = 1920;
					scaleHeight = 1088;
				} else {
					// Passed the exceptions, now we allow the renderer to define the limits
					if (videoAspectRatio > rendererAspectRatio) {
						scaleWidth  = params.mediaRenderer.getMaxVideoWidth();
						scaleHeight = (int) Math.round(params.mediaRenderer.getMaxVideoWidth() / videoAspectRatio);
					} else {
						scaleWidth  = (int) Math.round(params.mediaRenderer.getMaxVideoHeight() * videoAspectRatio);
						scaleHeight = params.mediaRenderer.getMaxVideoHeight();
					}
				}

				LOGGER.info("Setting video resolution to: " + scaleWidth + "x" + scaleHeight + ", the maximum your renderer supports");

				vfValueVS.append("scale=").append(scaleWidth).append(":").append(scaleHeight);
			}

			// Put the string together taking into account overscan compensation and video scaler
			if (intOCW > 0 || intOCH > 0) {
				vfValueComplete.append(vfValueOverscanPrepend).append(vfValueOverscanMiddle).append(",harddup");
				LOGGER.info("Setting video resolution to: " + scaleWidth + "x" + scaleHeight + ", to fit your overscan compensation");
			} else {
				vfValueComplete.append(vfValueVS);
			}

			if (deinterlace) {
				deinterlaceComma = ",";
			}

			cmdArray[cmdArray.length - 3] = (deinterlace ? "yadif" : "") + (scaleBool ? deinterlaceComma + vfValueComplete : "");
		}

		/*
		 * The PS3 and possibly other renderers display videos incorrectly
		 * if the dimensions aren't divisible by 4, so if that is the
		 * case we add borders until it is divisible by 4.
		 * This fixes the long-time bug of videos displaying in black and
		 * white with diagonal strips of colour, weird one.
		 * 
		 * TODO: Integrate this with the other stuff so that "expand" only
		 * ever appears once in the MEncoder CMD.
		 */
		if (media != null && (media.getWidth() % 4 != 0) || media.getHeight() % 4 != 0) {
			int expandBorderWidth;
			int expandBorderHeight;

			expandBorderWidth  = media.getWidth() % 4;
			expandBorderHeight = media.getHeight() % 4;

			cmdArray = Arrays.copyOf(cmdArray, cmdArray.length + 2);
			cmdArray[cmdArray.length - 4] = "-vf";
			cmdArray[cmdArray.length - 3] = "softskip,expand=-" + expandBorderWidth + ":-" + expandBorderHeight;
		}

		if (configuration.getMencoderMT() && !avisynth && !dvd && !(media.getCodecV() != null && (media.getCodecV().equals("mpeg2video")))) {
			cmdArray = Arrays.copyOf(cmdArray, cmdArray.length + 2);
			cmdArray[cmdArray.length - 4] = "-lavdopts";
			cmdArray[cmdArray.length - 3] = "fast";
		}

		boolean noMC0NoSkip = false;

		if (media != null) {
			String sArgs[] = getSpecificCodecOptions(configuration.getCodecSpecificConfig(), media, params, fileName, subString, configuration.isMencoderIntelligentSync(), false);
			if (sArgs != null && sArgs.length > 0) {
				boolean vfConsumed = false;
				boolean afConsumed = false;
				for (int s = 0; s < sArgs.length; s++) {
					if (sArgs[s].equals("-noass")) {
						for (int c = 0; c < cmdArray.length; c++) {
							if (cmdArray[c] != null && cmdArray[c].equals("-ass")) {
								cmdArray[c] = "-quiet";
							}
						}
					} else if (sArgs[s].equals("-ofps")) {
						for (int c = 0; c < cmdArray.length; c++) {
							if (cmdArray[c] != null && cmdArray[c].equals("-ofps")) {
								cmdArray[c] = "-quiet";
								cmdArray[c + 1] = "-quiet";
								s++;
							}
						}
					} else if (sArgs[s].equals("-fps")) {
						for (int c = 0; c < cmdArray.length; c++) {
							if (cmdArray[c] != null && cmdArray[c].equals("-fps")) {
								cmdArray[c] = "-quiet";
								cmdArray[c + 1] = "-quiet";
								s++;
							}
						}
					} else if (sArgs[s].equals("-ovc")) {
						for (int c = 0; c < cmdArray.length; c++) {
							if (cmdArray[c] != null && cmdArray[c].equals("-ovc")) {
								cmdArray[c] = "-quiet";
								cmdArray[c + 1] = "-quiet";
								s++;
							}
						}
					} else if (sArgs[s].equals("-channels")) {
						for (int c = 0; c < cmdArray.length; c++) {
							if (cmdArray[c] != null && cmdArray[c].equals("-channels")) {
								cmdArray[c] = "-quiet";
								cmdArray[c + 1] = "-quiet";
								s++;
							}
						}
					} else if (sArgs[s].equals("-oac")) {
						for (int c = 0; c < cmdArray.length; c++) {
							if (cmdArray[c] != null && cmdArray[c].equals("-oac")) {
								cmdArray[c] = "-quiet";
								cmdArray[c + 1] = "-quiet";
								s++;
							}
						}
					} else if (sArgs[s].equals("-quality")) {
						for (int c = 0; c < cmdArray.length; c++) {
							if (cmdArray[c] != null && cmdArray[c].equals("-lavcopts")) {
								cmdArray[c + 1] = "autoaspect=1:vcodec=" + vcodec +
									":acodec=" + (configuration.isMencoderAc3Fixed() ? "ac3_fixed" : "ac3") +
									":abitrate=" + CodecUtil.getAC3Bitrate(configuration, params.aid) +
									":threads=" + configuration.getMencoderMaxThreads() + ":" + sArgs[s + 1];
								addMaximumBitrateConstraints(cmdArray[c + 1], media, cmdArray[c + 1], params.mediaRenderer, "");
								sArgs[s + 1] = "-quality";
								s++;
							}
						}
					} else if (sArgs[s].equals("-mpegopts")) {
						for (int c = 0; c < cmdArray.length; c++) {
							if (cmdArray[c] != null && cmdArray[c].equals("-mpegopts")) {
								cmdArray[c + 1] += ":" + sArgs[s + 1];
								sArgs[s + 1] = "-mpegopts";
								s++;
							}
						}
					} else if (sArgs[s].equals("-vf")) {
						for (int c = 0; c < cmdArray.length; c++) {
							if (cmdArray[c] != null && cmdArray[c].equals("-vf")) {
								cmdArray[c + 1] += "," + sArgs[s + 1];
								sArgs[s + 1] = "-vf";
								s++;
								vfConsumed = true;
							}
						}
					} else if (sArgs[s].equals("-af")) {
						for (int c = 0; c < cmdArray.length; c++) {
							if (cmdArray[c] != null && cmdArray[c].equals("-af")) {
								cmdArray[c + 1] += "," + sArgs[s + 1];
								sArgs[s + 1] = "-af";
								s++;
								afConsumed = true;
							}
						}
					} else if (sArgs[s].equals("-nosync")) {
						noMC0NoSkip = true;
					} else if (sArgs[s].equals("-mc")) {
						noMC0NoSkip = true;
					}
				}
				cmdArray = Arrays.copyOf(cmdArray, cmdArray.length + sArgs.length);
				for (int s = 0; s < sArgs.length; s++) {
					if (sArgs[s].equals("-noass") || sArgs[s].equals("-nomux") || sArgs[s].equals("-mpegopts") || (sArgs[s].equals("-vf") & vfConsumed) || (sArgs[s].equals("-af") && afConsumed) || sArgs[s].equals("-quality") || sArgs[s].equals("-nosync") || sArgs[s].equals("-mt")) {
						cmdArray[cmdArray.length - sArgs.length - 2 + s] = "-quiet";
					} else {
						cmdArray[cmdArray.length - sArgs.length - 2 + s] = sArgs[s];
					}
				}
			}
		}

		if ((pcm || dts || mux) || (configuration.isMencoderNoOutOfSync() && !noMC0NoSkip)) {
			cmdArray = Arrays.copyOf(cmdArray, cmdArray.length + 3);
			cmdArray[cmdArray.length - 5] = "-mc";
			cmdArray[cmdArray.length - 4] = "0";
			cmdArray[cmdArray.length - 3] = "-noskip";
			if (configuration.isFix25FPSAvMismatch()) {
				cmdArray[cmdArray.length - 4] = "0.005";
				cmdArray[cmdArray.length - 3] = "-quiet";
			}
		}

		if (params.timeend > 0) {
			cmdArray = Arrays.copyOf(cmdArray, cmdArray.length + 2);
			cmdArray[cmdArray.length - 4] = "-endpos";
			cmdArray[cmdArray.length - 3] = "" + params.timeend;
		}

		String rate = "48000";
		if (params.mediaRenderer.isXBOX()) {
			rate = "44100";
		}

		// Force srate because MEncoder doesn't like AC3 using anything other than 48khz
		if (media != null && !pcm && !dts && !mux) {
			cmdArray = Arrays.copyOf(cmdArray, cmdArray.length + 4);
			cmdArray[cmdArray.length - 6] = "-af";
			cmdArray[cmdArray.length - 5] = "lavcresample=" + rate;
			cmdArray[cmdArray.length - 4] = "-srate";
			cmdArray[cmdArray.length - 3] = rate;
		}

		// add a -cache option for piped media (e.g. rar/zip file entries):
		// https://code.google.com/p/ps3mediaserver/issues/detail?id=911
		if (params.stdin != null) {
			cmdArray = Arrays.copyOf(cmdArray, cmdArray.length + 2);
			cmdArray[cmdArray.length - 4] = "-cache";
			cmdArray[cmdArray.length - 3] = "8192";
		}

		PipeProcess pipe = null;

		cmdArray[cmdArray.length - 2] = "-o";

		ProcessWrapperImpl pw = null;

		if (pcm || dts || mux || (avisynth() && configuration.isAvisynthDSS2())) {
			boolean channels_filter_present = false;

			for (String s : cmdArray) {
				if (StringUtils.isNotBlank(s) && s.startsWith("channels")) {
					channels_filter_present = true;
					break;
				}
			}

			if (params.avidemux) {
				pipe = new PipeProcess("mencoder" + System.currentTimeMillis(), (pcm || dts || mux) ? null : params);
				params.input_pipes[0] = pipe;
				cmdArray[cmdArray.length - 1] = pipe.getInputPipe();

				if (pcm && !channels_filter_present) {
					String mixer = CodecUtil.getMixerOutput(true, configuration.getAudioChannelCount(), configuration.getAudioChannelCount());
					if (StringUtils.isNotBlank(mixer)) {
						cmdArray = Arrays.copyOf(cmdArray, cmdArray.length + 2);
						cmdArray[cmdArray.length - 2] = "-af";
						cmdArray[cmdArray.length - 1] = mixer;
					}
				}

				pw = new ProcessWrapperImpl(cmdArray, params);

				PipeProcess videoPipe = new PipeProcess("videoPipe" + System.currentTimeMillis(), "out", "reconnect");
				PipeProcess audioPipe = new PipeProcess("audioPipe" + System.currentTimeMillis(), "out", "reconnect");

				ProcessWrapper videoPipeProcess = videoPipe.getPipeProcess();
				ProcessWrapper audioPipeProcess = audioPipe.getPipeProcess();

				params.output_pipes[0] = videoPipe;
				params.output_pipes[1] = audioPipe;

				pw.attachProcess(videoPipeProcess);
				pw.attachProcess(audioPipeProcess);
				videoPipeProcess.runInNewThread();
				audioPipeProcess.runInNewThread();
				try {
					Thread.sleep(50);
				} catch (InterruptedException e) {
				}
				videoPipe.deleteLater();
				audioPipe.deleteLater();
			} else if (!(avisynth() && configuration.isAvisynthDSS2())) {
				// Remove the -oac switch to prevent video packet errors appearing
				for (int s = 0; s < cmdArray.length; s++) {
					if (cmdArray[s].equals("-oac")) {
						cmdArray[s] = "-nosound";
						cmdArray[s + 1] = "-nosound";
						break;
					}
				}
			}

			pipe = new PipeProcess(System.currentTimeMillis() + "tsmuxerout.ts");

			TSMuxerVideo ts = new TSMuxerVideo(configuration);
			File f = new File(configuration.getTempFolder(), "pms-tsmuxer.meta");
			String cmd[] = new String[]{ts.executable(), f.getAbsolutePath(), pipe.getInputPipe()};
			pw = new ProcessWrapperImpl(cmd, params);

			PipeIPCProcess ffVideoPipe = new PipeIPCProcess(System.currentTimeMillis() + "ffmpegvideo", System.currentTimeMillis() + "videoout", false, true);
			cmdArray[cmdArray.length - 1] = ffVideoPipe.getInputPipe();

			OutputParams ffparams = new OutputParams(configuration);
			ffparams.maxBufferSize = 1;
			ffparams.stdin = params.stdin;
			ProcessWrapperImpl ffVideo = new ProcessWrapperImpl(cmdArray, ffparams);

			ProcessWrapper ff_video_pipe_process = ffVideoPipe.getPipeProcess();
			pw.attachProcess(ff_video_pipe_process);
			ff_video_pipe_process.runInNewThread();
			ffVideoPipe.deleteLater();

			pw.attachProcess(ffVideo);
			ffVideo.runInNewThread();

			String aid = null;
			if (media != null && media.getAudioCodes().size() > 1 && params.aid != null) {
				aid = params.aid.getId() + "";
			}

			PipeIPCProcess ffAudioPipe = new PipeIPCProcess(System.currentTimeMillis() + "ffmpegaudio01", System.currentTimeMillis() + "audioout", false, true);
			StreamModifier sm = new StreamModifier();
			sm.setPcm(pcm);
			sm.setDtsembed(dts);
			sm.setNbchannels(sm.isDtsembed() ? 2 : CodecUtil.getRealChannelCount(configuration, params.aid));
			sm.setSampleFrequency(48000);
			sm.setBitspersample(16);
			String mixer = CodecUtil.getMixerOutput(!sm.isDtsembed(), sm.getNbchannels(), configuration.getAudioChannelCount());

			String ffmpegLPCMextract[];
			boolean ac3Remux;
			boolean dtsRemux;

			ac3Remux = (params.aid.isAC3() && !ps3_and_stereo_and_384_kbits && configuration.isRemuxAC3());
			dtsRemux = configuration.isDTSEmbedInPCM() && params.aid.isDTS() && params.mediaRenderer.isDTSPlayable();

			if (!ac3Remux && (dtsRemux || pcm)) {
				// It seems the -really-quiet prevents MEncoder from stopping the pipe output after some time.
				// -mc 0.1 makes the DTS-HD extraction work better and makes no impact on the regular DTS one
				ffmpegLPCMextract = new String[]{
					executable(), 
					"-ss", "0",
					fileName,
					"-really-quiet",
					"-msglevel", "statusline=2",
					"-channels", "" + sm.getNbchannels(),
					"-ovc", "copy",
					"-of", "rawaudio",
					"-mc", dts ? "0.1" : "0",
					"-noskip",
					(aid == null) ? "-quiet" : "-aid", (aid == null) ? "-quiet" : aid,
					"-oac", sm.isDtsembed() ? "copy" : "pcm",
					(StringUtils.isNotBlank(mixer) && !channels_filter_present) ? "-af" : "-quiet", (StringUtils.isNotBlank(mixer) && !channels_filter_present) ? mixer : "-quiet",
					"-srate", "48000",
					"-o", ffAudioPipe.getInputPipe()
				};
			} else {
				ffmpegLPCMextract = new String[]{
					executable(),
					"-ss", "0",
					fileName,
					"-quiet",
					"-quiet",
					"-really-quiet",
					"-msglevel", "statusline=2",
					"-channels", "" + CodecUtil.getAC3ChannelCount(configuration, params.aid),
					"-ovc", "copy",
					"-of", "rawaudio",
					"-mc", "0",
					"-noskip",
					"-oac", (ac3Remux) ? "copy" : "lavc",
					params.aid.isAC3() ? "-fafmttag" : "-quiet", params.aid.isAC3() ? "0x2000" : "-quiet",
					"-lavcopts", "acodec=" + (configuration.isMencoderAc3Fixed() ? "ac3_fixed" : "ac3") + ":abitrate=" + CodecUtil.getAC3Bitrate(configuration, params.aid),
					"-af", "lavcresample=48000",
					"-srate", "48000",
					(aid == null) ? "-quiet" : "-aid", (aid == null) ? "-quiet" : aid,
					"-o", ffAudioPipe.getInputPipe()
				};
			}

			if (!params.mediaRenderer.isMuxDTSToMpeg()) { // no need to use the PCM trick when media renderer supports DTS
				ffAudioPipe.setModifier(sm);
			}

			if (media != null && media.getDvdtrack() > 0) {
				ffmpegLPCMextract[3] = "-dvd-device";
				ffmpegLPCMextract[4] = fileName;
				ffmpegLPCMextract[5] = "dvd://" + media.getDvdtrack();
			} else if (params.stdin != null) {
				ffmpegLPCMextract[3] = "-";
			}

			if (fileName.toLowerCase().endsWith(".evo")) {
				ffmpegLPCMextract[4] = "-psprobe";
				ffmpegLPCMextract[5] = "1000000";
			}

			if (params.timeseek > 0) {
				ffmpegLPCMextract[2] = "" + params.timeseek;
			}

			OutputParams ffaudioparams = new OutputParams(configuration);
			ffaudioparams.maxBufferSize = 1;
			ffaudioparams.stdin = params.stdin;
			ProcessWrapperImpl ffAudio = new ProcessWrapperImpl(ffmpegLPCMextract, ffaudioparams);

			params.stdin = null;

			PrintWriter pwMux = new PrintWriter(f);
			pwMux.println("MUXOPT --no-pcr-on-video-pid --no-asyncio --new-audio-pes --vbr --vbv-len=500");
			String videoType = "V_MPEG-2";

			if (params.no_videoencode && params.forceType != null) {
				videoType = params.forceType;
			}

			String fps = "";
			if (params.forceFps != null) {
				fps = "fps=" + params.forceFps + ", ";
			}

			String audioType = "A_AC3";
			if (ac3Remux) {
				// AC3 remux takes priority
				audioType = "A_AC3";
			} else {
				if (pcm) {
					audioType = "A_LPCM";
				}
				if (dtsRemux) {
					audioType = "A_LPCM";
					if (params.mediaRenderer.isMuxDTSToMpeg()) {
						audioType = "A_DTS";
					}
				}
			}

			pwMux.println(videoType + ", \"" + ffVideoPipe.getOutputPipe() + "\", " + fps + "level=4.1, insertSEI, contSPS, track=1");
			pwMux.println(audioType + ", \"" + ffAudioPipe.getOutputPipe() + "\", track=2");
			pwMux.close();

			ProcessWrapper pipe_process = pipe.getPipeProcess();
			pw.attachProcess(pipe_process);
			pipe_process.runInNewThread();

			try {
				Thread.sleep(100);
			} catch (InterruptedException e) {
			}

			pipe.deleteLater();
			params.input_pipes[0] = pipe;

			ProcessWrapper ff_pipe_process = ffAudioPipe.getPipeProcess();
			pw.attachProcess(ff_pipe_process);
			ff_pipe_process.runInNewThread();

			try {
				Thread.sleep(50);
			} catch (InterruptedException e) {
			}

			ffAudioPipe.deleteLater();
			pw.attachProcess(ffAudio);
			ffAudio.runInNewThread();
		} else {
			boolean directpipe = Platform.isMac() || Platform.isFreeBSD();
			if (directpipe) {
				cmdArray = Arrays.copyOf(cmdArray, cmdArray.length + 3);
				cmdArray[cmdArray.length - 3] = "-really-quiet";
				cmdArray[cmdArray.length - 2] = "-msglevel";
				cmdArray[cmdArray.length - 1] = "statusline=2";
				cmdArray[cmdArray.length - 4] = "-";
				params.input_pipes = new PipeProcess[2];
			} else {
				pipe = new PipeProcess("mencoder" + System.currentTimeMillis(), (pcm || dts || mux) ? null : params);
				params.input_pipes[0] = pipe;
				cmdArray[cmdArray.length - 1] = pipe.getInputPipe();
			}

			cmdArray = finalizeTranscoderArgs(
				this,
				fileName,
				dlna,
				media,
				params,
				cmdArray
			);

			pw = new ProcessWrapperImpl(cmdArray, params);

			if (!directpipe) {
				ProcessWrapper mkfifo_process = pipe.getPipeProcess();
				pw.attachProcess(mkfifo_process);
				mkfifo_process.runInNewThread();
				try {
					Thread.sleep(50);
				} catch (InterruptedException e) {
				}
				pipe.deleteLater();
			}
		}

		pw.runInNewThread();

		try {
			Thread.sleep(100);
		} catch (InterruptedException e) {
		}

		return pw;
	}

	@Override
	public String mimeType() {
		return HTTPResource.VIDEO_TRANSCODE;
	}

	@Override
	public String name() {
		return "MEncoder";
	}

	@Override
	public int type() {
		return Format.VIDEO;
	}

	private String[] getSpecificCodecOptions(String codecParam, DLNAMediaInfo media, OutputParams params, String filename, String srtFileName, boolean enable, boolean verifyOnly) {
		StringBuilder sb = new StringBuilder();
		String codecs = enable ? DEFAULT_CODEC_CONF_SCRIPT : "";
		codecs += "\n" + codecParam;
		StringTokenizer stLines = new StringTokenizer(codecs, "\n");

		try {
			Interpreter interpreter = new Interpreter();
			interpreter.setStrictJava(true);
			ArrayList<String> types = CodecUtil.getPossibleCodecs();
			int rank = 1;

			if (types != null) {
				for (String type : types) {
					int r = rank++;
					interpreter.set("" + type, r);
					String secondaryType = "dummy";

					if ("matroska".equals(type)) {
						secondaryType = "mkv";
						interpreter.set(secondaryType, r);
					} else if ("rm".equals(type)) {
						secondaryType = "rmvb";
						interpreter.set(secondaryType, r);
					} else if ("mpeg2video".equals(type)) {
						secondaryType = "mpeg2";
						interpreter.set(secondaryType, r);
					} else if ("mpeg1video".equals(type)) {
						secondaryType = "mpeg1";
						interpreter.set(secondaryType, r);
					}

					if (media.getContainer() != null && (media.getContainer().equals(type) || media.getContainer().equals(secondaryType))) {
						interpreter.set("container", r);
					} else if (media.getCodecV() != null && (media.getCodecV().equals(type) || media.getCodecV().equals(secondaryType))) {
						interpreter.set("vcodec", r);
					} else if (params.aid != null && params.aid.getCodecA() != null && params.aid.getCodecA().equals(type)) {
						interpreter.set("acodec", r);
					}
				}
			} else {
				return null;
			}

			interpreter.set("filename", filename);
			interpreter.set("audio", params.aid != null);
			interpreter.set("subtitles", params.sid != null);
			interpreter.set("srtfile", srtFileName);

			if (params.aid != null) {
				interpreter.set("samplerate", params.aid.getSampleRate());
			}

			String frameRateNumber = null;
			if (media != null) {
				frameRateNumber = media.getValidFps(false);
			}

			try {
				if (frameRateNumber != null) {
					interpreter.set("framerate", Double.parseDouble(frameRateNumber));
				}
			} catch (NumberFormatException e) {
				LOGGER.debug("Could not parse framerate from \"" + frameRateNumber + "\"");
			}

			interpreter.set("duration", media.getDurationInSeconds());

			if (params.aid != null) {
				interpreter.set("channels", params.aid.getNrAudioChannels());
			}

			interpreter.set("height", media.getHeight());
			interpreter.set("width", media.getWidth());

			while (stLines.hasMoreTokens()) {
				String line = stLines.nextToken();

				if (!line.startsWith("#") && line.trim().length() > 0) {
					int separator = line.indexOf("::");

					if (separator > -1) {
						String key = null;

						try {
							key = line.substring(0, separator).trim();
							String value = line.substring(separator + 2).trim();

							if (value.length() > 0) {
								if (key.length() == 0) {
									key = "1 == 1";
								}

								Object result = interpreter.eval(key);

								if (result != null && result instanceof Boolean && ((Boolean) result).booleanValue()) {
									sb.append(" ");
									sb.append(value);
								}
							}
						} catch (Throwable e) {
							LOGGER.debug("Error while executing: " + key + " : " + e.getMessage());

							if (verifyOnly) {
								return new String[]{"@@Error while parsing: " + e.getMessage()};
							}
						}
					} else if (verifyOnly) {
						return new String[]{"@@Malformatted line: " + line};
					}
				}
			}
		} catch (EvalError e) {
			LOGGER.debug("BeanShell error: " + e.getMessage());
		}

		String completeLine = sb.toString();
		ArrayList<String> args = new ArrayList<String>();
		StringTokenizer st = new StringTokenizer(completeLine, " ");

		while (st.hasMoreTokens()) {
			String arg = st.nextToken().trim();

			if (arg.length() > 0) {
				args.add(arg);
			}
		}

		String definitiveArgs[] = new String[args.size()];
		args.toArray(definitiveArgs);

		return definitiveArgs;
	}
}<|MERGE_RESOLUTION|>--- conflicted
+++ resolved
@@ -1859,12 +1859,8 @@
 		if (avisynth() && configuration.getAvisynthInterFrame() && !"60000/1001".equals(frameRateRatio) && !"50".equals(frameRateRatio) && !"60".equals(frameRateRatio)) {
 			if ("25".equals(frameRateRatio)) {
 				cmdArray[cmdArray.length - 5] = "50";
-<<<<<<< HEAD
 				params.forceFps = "50";
-			} else if ("30".equals(frameRate)) {
-=======
 			} else if ("30".equals(frameRateRatio)) {
->>>>>>> c8f8a720
 				cmdArray[cmdArray.length - 5] = "60";
 				params.forceFps = "60";
 			} else {
