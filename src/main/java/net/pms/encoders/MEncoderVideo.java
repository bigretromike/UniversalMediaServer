--- conflicted
+++ resolved
@@ -1048,39 +1048,24 @@
 	}
 
 	protected String[] getDefaultArgs() {
-<<<<<<< HEAD
-		if (avisynth() && configuration.isAvisynthDSS2()) {
-			return new String[]{
-				"",
-				"-nosound",
-				"-of", "rawvideo",
-				(wmv || mpegts) ? "-lavfopts" : "",
-				wmv ? "format=asf" : (mpegts ? "format=mpegts" : ""),
-				"-mpegopts", "format=mpeg2:muxrate=500000:vbuf_size=1194:abuf_size=64",
-				"-ovc", (ac3Remux && ovccopy) ? "copy" : "lavc"
-			};
-		} else {
-			return new String[]{
-				"",
-				"-oac", (ac3Remux || dtsRemux) ? "copy" : (pcm ? "pcm" : "lavc"),
-				"-of", (wmv || mpegts) ? "lavf" : (pcm && avisynth()) ? "avi" : (((pcm || dtsRemux || ac3Remux) ? "rawvideo" : "mpeg")),
-				(wmv || mpegts) ? "-lavfopts" : "",
-				wmv ? "format=asf" : (mpegts ? "format=mpegts" : ""),
-				"-mpegopts", "format=mpeg2:muxrate=500000:vbuf_size=1194:abuf_size=64",
-				"-ovc", (ac3Remux && ovccopy) ? "copy" : "lavc"
-			};
-		}
-=======
 		List<String> defaultArgsList = new ArrayList<String>();
 
 		defaultArgsList.add("-msglevel");
 		defaultArgsList.add("statusline=2");
 
 		defaultArgsList.add("-oac");
-		defaultArgsList.add((ac3Remux || dtsRemux) ? "copy" : (pcm ? "pcm" : "lavc"));
+		if (avisynth() && configuration.isAvisynthDSS2()) {
+			defaultArgsList.add("-nosound");
+		} else {
+			defaultArgsList.add((ac3Remux || dtsRemux) ? "copy" : (pcm ? "pcm" : "lavc"));
+		}
 
 		defaultArgsList.add("-of");
-		defaultArgsList.add((wmv || mpegts) ? "lavf" : ((pcm && avisynth()) ? "avi" : ((pcm || dtsRemux) ? "rawvideo" : "mpeg")));
+		if (avisynth() && configuration.isAvisynthDSS2()) {
+			defaultArgsList.add("rawvideo");
+		} else {
+			defaultArgsList.add((wmv || mpegts) ? "lavf" : ((pcm && avisynth()) ? "avi" : ((pcm || dtsRemux) ? "rawvideo" : "mpeg")));
+		}
 
 		if (wmv) {
 			defaultArgsList.add("-lavfopts");
@@ -1100,7 +1085,6 @@
 		defaultArgsList.toArray(defaultArgsArray);
 
 		return defaultArgsArray;
->>>>>>> 6b03ba06
 	}
 
 	private String[] sanitizeArgs(String[] args) {
@@ -1417,7 +1401,9 @@
 			(params.aid.getBitRate() > 370000 && params.aid.getBitRate() < 400000);
 		 */
 
-<<<<<<< HEAD
+		final boolean isTSMuxerVideoEngineEnabled = PMS.getConfiguration().getEnginesAsList(PMS.get().getRegistry()).contains(TSMuxerVideo.ID);
+		final boolean mencoderAC3RemuxAudioDelayBug = (params.aid != null) && (params.aid.getAudioProperties().getAudioDelay() != 0) && (params.timeseek == 0);
+
 		if (
 			configuration.isRemuxAC3() &&
 			params.aid != null
@@ -1430,12 +1416,6 @@
 			params.mediaRenderer.isTranscodeToAC3()
 		) {
 			// AC3 remux takes priority
-=======
-		final boolean isTSMuxerVideoEngineEnabled = PMS.getConfiguration().getEnginesAsList(PMS.get().getRegistry()).contains(TSMuxerVideo.ID);
-		final boolean mencoderAC3RemuxAudioDelayBug = (params.aid != null) && (params.aid.getAudioProperties().getAudioDelay() != 0) && (params.timeseek == 0);
-		if (configuration.isRemuxAC3() && params.aid != null && params.aid.isAC3() && !avisynth() && params.mediaRenderer.isTranscodeToAC3()) {
-			// AC-3 remux takes priority
->>>>>>> 6b03ba06
 			ac3Remux = true;
 		} else {
 			// Now check for DTS remux and LPCM streaming
@@ -1451,13 +1431,8 @@
 					!configuration.isAvisynthDSS2()
 				) &&
 				params.mediaRenderer.isDTSPlayable();
-<<<<<<< HEAD
-
-			pcm = configuration.isMencoderUsePcm() &&
-=======
 			pcm = isTSMuxerVideoEngineEnabled &&
 				configuration.isMencoderUsePcm() &&
->>>>>>> 6b03ba06
 				(
 					!dvd ||
 					configuration.isMencoderRemuxMPEG2()
@@ -1885,12 +1860,6 @@
 			}
 		}
 
-<<<<<<< HEAD
-		cmdArray[cmdArray.length - 12] = "";
-		cmdArray[cmdArray.length - 11] = "";
-		cmdArray[cmdArray.length - 10] = "";
-		cmdArray[cmdArray.length - 9] = "";
-
 		if (
 			!dtsRemux &&
 			!pcm &&
@@ -1899,18 +1868,13 @@
 				avisynth() &&
 				!configuration.isAvisynthDSS2()
 			) &&
+			!avisynth() &&
 			params.aid != null &&
 			media.getAudioTracksList().size() > 1
 		) {
-			cmdArray[cmdArray.length - 12] = "-aid";
-			boolean lavf = false; // Need to add support for LAVF demuxing
-			cmdArray[cmdArray.length - 11] = "" + (lavf ? params.aid.getId() + 1 : params.aid.getId());
-=======
-		if (!dtsRemux && !pcm && !avisynth() && params.aid != null && media.getAudioTracksList().size() > 1) {
 			cmdList.add("-aid");
 			boolean lavf = false; // TODO Need to add support for LAVF demuxing
 			cmdList.add("" + (lavf ? params.aid.getId() + 1 : params.aid.getId()));
->>>>>>> 6b03ba06
 		}
 
 		/*
@@ -1971,22 +1935,14 @@
 		// Make MEncoder output framerate correspond to InterFrame
 		if (avisynth() && configuration.getAvisynthInterFrame() && !"60000/1001".equals(frameRateRatio) && !"50".equals(frameRateRatio) && !"60".equals(frameRateRatio)) {
 			if ("25".equals(frameRateRatio)) {
-<<<<<<< HEAD
-				cmdArray[cmdArray.length - 5] = "50";
+				ofps = "50";
 				params.forceFps = "50";
 			} else if ("30".equals(frameRateRatio)) {
-				cmdArray[cmdArray.length - 5] = "60";
+				ofps = "60";
 				params.forceFps = "60";
 			} else {
-				cmdArray[cmdArray.length - 5] = "60000/1001";
+				ofps = "60000/1001";
 				params.forceFps = "59.94";
-=======
-				ofps = "50";
-			} else if ("30".equals(frameRateRatio)) {
-				ofps = "60";
-			} else {
-				ofps = "60000/1001";
->>>>>>> 6b03ba06
 			}
 		}
 
@@ -2388,11 +2344,7 @@
 			rate = "44100";
 		}
 
-<<<<<<< HEAD
-		// Force srate because MEncoder doesn't like AC3 using anything other than 48khz
-=======
 		// Force srate because MEncoder doesn't like anything other than 48khz for AC-3
->>>>>>> 6b03ba06
 		if (media != null && !pcm && !dtsRemux && !ac3Remux) {
 			cmdList.add("-af");
 			cmdList.add("lavcresample=" + rate);
@@ -2411,12 +2363,9 @@
 
 		ProcessWrapperImpl pw;
 
-<<<<<<< HEAD
+		ProcessWrapperImpl pw = null;
+
 		if (pcm || dtsRemux || ac3Remux || (avisynth() && configuration.isAvisynthDSS2())) {
-=======
-		if (pcm || dtsRemux) {
-			// Transcode video, demux audio, remux with tsMuxeR
->>>>>>> 6b03ba06
 			boolean channels_filter_present = false;
 
 			for (String s : cmdList) {
@@ -2464,31 +2413,21 @@
 				videoPipe.deleteLater();
 				audioPipe.deleteLater();
 			} else {
-<<<<<<< HEAD
-				// Remove the -oac switch to prevent video packet errors appearing
+				// remove the -oac switch, otherwise the "too many video packets" errors appear again
 				if (!(avisynth() && configuration.isAvisynthDSS2())) {
-					for (int s = 0; s < cmdArray.length; s++) {
-						if (cmdArray[s].equals("-oac")) {
-							cmdArray[s] = "-nosound";
-							cmdArray[s + 1] = "";
+					for (ListIterator<String> it = cmdList.listIterator(); it.hasNext();) {
+						String option = it.next();
+
+						if (option.equals("-oac")) {
+							it.set("-nosound");
+
+							if (it.hasNext()) {
+								it.next();
+								it.remove();
+							}
+
 							break;
 						}
-=======
-				// remove the -oac switch, otherwise the "too many video packets" errors appear again
-
-				for (ListIterator<String> it = cmdList.listIterator(); it.hasNext();) {
-					String option = it.next();
-
-					if (option.equals("-oac")) {
-						it.set("-nosound");
-
-						if (it.hasNext()) {
-							it.next();
-							it.remove();
-						}
-
-						break;
->>>>>>> 6b03ba06
 					}
 				}
 
