/*
 * PS3 Media Server, for streaming any medias to your PS3.
 * Copyright (C) 2008  A.Brochard
 *
 * This program is free software; you can redistribute it and/or
 * modify it under the terms of the GNU General Public License
 * as published by the Free Software Foundation; version 2
 * of the License only.
 *
 * This program is distributed in the hope that it will be useful,
 * but WITHOUT ANY WARRANTY; without even the implied warranty of
 * MERCHANTABILITY or FITNESS FOR A PARTICULAR PURPOSE.  See the
 * GNU General Public License for more details.
 *
 * You should have received a copy of the GNU General Public License
 * along with this program; if not, write to the Free Software
 * Foundation, Inc., 51 Franklin Street, Fifth Floor, Boston, MA  02110-1301, USA.
 */
package net.pms.encoders;

import com.jgoodies.forms.builder.PanelBuilder;
import com.jgoodies.forms.factories.Borders;
import com.jgoodies.forms.layout.CellConstraints;
import com.jgoodies.forms.layout.FormLayout;
import java.awt.Component;
import java.awt.Font;
import java.awt.event.ActionEvent;
import java.awt.event.ActionListener;
import java.awt.event.ItemEvent;
import java.awt.event.ItemListener;
import java.io.File;
import java.io.FileOutputStream;
import java.io.IOException;
import java.io.PrintWriter;
import java.util.ArrayList;
import java.util.StringTokenizer;
import javax.swing.JCheckBox;
import javax.swing.JComponent;
import javax.swing.JFrame;
import javax.swing.JOptionPane;
import javax.swing.SwingUtilities;
import net.pms.Messages;
import net.pms.PMS;
import net.pms.configuration.PmsConfiguration;
import net.pms.dlna.DLNAMediaSubtitle;
import net.pms.dlna.DLNAResource;
import net.pms.formats.Format;
import net.pms.formats.v2.SubtitleType;
import net.pms.util.PlayerUtil;
import net.pms.util.ProcessUtil;
import org.apache.commons.configuration.event.ConfigurationEvent;
import org.apache.commons.configuration.event.ConfigurationListener;
import org.slf4j.Logger;
import org.slf4j.LoggerFactory;

/*
 * This class handles the Windows-specific AviSynth/FFmpeg player combination. 
 */
public class AviSynthFFmpeg extends FFMpegVideo {
	private static final Logger LOGGER = LoggerFactory.getLogger(AviSynthFFmpeg.class);
	public static final String ID = "avsffmpeg";

	@Override
	public String id() {
		return ID;
	}

	@Override
	public String name() {
		return "AviSynth/FFmpeg";
	}

	@Override
	public boolean avisynth() {
		return true;
	}

	@Override
	public String initialString() {
		String threads = "";
		if (configuration.isFfmpegAviSynthMultithreading()) {
			threads = " -threads " + configuration.getNumberOfCpuCores();
		}
		return configuration.getMPEG2MainSettingsFFmpeg() + " -ab " + configuration.getAudioBitrate() + "k" + threads;
	}

	@Override
	public JComponent config() {
		return config("NetworkTab.5");
	}

	@Override
	public boolean isGPUAccelerationReady() {
		return true;
	}

	public static File getAVSScript(String filename, DLNAMediaSubtitle subTrack) throws IOException {
		return getAVSScript(filename, subTrack, -1, -1, null, null);
	}

	/*
	 * Generate the AviSynth script based on the user's settings
	 */
	public static File getAVSScript(String filename, DLNAMediaSubtitle subTrack, int fromFrame, int toFrame, String frameRateRatio, String frameRateNumber) throws IOException {
		String onlyFileName = filename.substring(1 + filename.lastIndexOf("\\"));
		File file = new File(configuration.getTempFolder(), "pms-avs-" + onlyFileName + ".avs");
		PrintWriter pw = new PrintWriter(new FileOutputStream(file));

		String numerator;
		String denominator;

		if (frameRateRatio != null && frameRateNumber != null) {
			if (frameRateRatio.equals(frameRateNumber)) {
				// No ratio was available
				numerator = frameRateRatio;
				denominator = "1";
			} else {
				String[] frameRateNumDen = frameRateRatio.split("/");
				numerator = frameRateNumDen[0];
				denominator = "1001";
			}
		} else {
			// No framerate was given so we should try the most common one
			numerator = "24000";
			denominator = "1001";
			frameRateNumber = "23.976";
		}

		String assumeFPS = ".AssumeFPS(" + numerator + "," + denominator + ")";

		String directShowFPS = "";
		if (!"0".equals(frameRateNumber)) {
			directShowFPS = ", fps=" + frameRateNumber;
		}

		String convertfps = "";
		if (configuration.getFfmpegAvisynthConvertFps()) {
			convertfps = ", convertfps=true";
		}

			File f = new File(filename);
			if (f.exists()) {
				filename = ProcessUtil.getShortFileNameIfWideChars(filename);
			}

			String movieLine       = "DirectShowSource(\"" + filename + "\"" + directShowFPS + convertfps + ")" + assumeFPS;
			String mtLine1         = "";
			String mtLine2         = "";
			String interframeLines = null;
			String interframePath  = configuration.getInterFramePath();

		int Cores = 1;
		if (configuration.isFfmpegAviSynthMultithreading()) {
			Cores = configuration.getNumberOfCpuCores();

			// Goes at the start of the file to initiate multithreading
			mtLine1 = "SetMemoryMax(512)\nSetMTMode(3," + Cores + ")\n";

			// Goes after the input line to make multithreading more efficient
			mtLine2 = "SetMTMode(2)";
		}

		// True Motion
		if (configuration.getFfmpegAvisynthInterFrame()) {
			String GPU = "";
			movieLine = movieLine + ".ConvertToYV12()";

				// Enable GPU to assist with CPU
				if (configuration.getFfmpegAvisynthInterFrameGPU() && interframegpu.isEnabled()){
					GPU = ", GPU=true";
				}

				interframeLines = "\n" +
					"PluginPath = \"" + interframePath + "\"\n" +
					"LoadPlugin(PluginPath+\"svpflow1.dll\")\n" +
					"LoadPlugin(PluginPath+\"svpflow2.dll\")\n" +
					"Import(PluginPath+\"InterFrame2.avsi\")\n" +
					"InterFrame(Cores=" + Cores + GPU + ", Preset=\"Fast\")\n";
		}

<<<<<<< HEAD
		String subLine = null;
		if (subTrack != null && configuration.isAutoloadSubtitles() && !configuration.isDisableSubtitles()) {
			if (subTrack.getExternalFile() != null) {
				LOGGER.info("AviSynth script: Using subtitle track: " + subTrack);
				String function = "TextSub";
				if (subTrack.getType() == SubtitleType.VOBSUB) {
					function = "VobSub";
=======
			String subLine = null;
			if (subTrack != null && configuration.isAutoloadExternalSubtitles() && !configuration.isDisableSubtitles()) {
				if (subTrack.getExternalFile() != null) {
					LOGGER.info("AviSynth script: Using subtitle track: " + subTrack);
					String function = "TextSub";
					if (subTrack.getType() == SubtitleType.VOBSUB) {
						function = "VobSub";
					}
					subLine = function + "(\"" + ProcessUtil.getShortFileNameIfWideChars(subTrack.getExternalFile().getAbsolutePath()) + "\")";
>>>>>>> 7affe3d2
				}
				subLine = function + "(\"" + ProcessUtil.getShortFileNameIfWideChars(subTrack.getExternalFile().getAbsolutePath()) + "\")";
			}
		}

		ArrayList<String> lines = new ArrayList<String>();

		lines.add(mtLine1);

		boolean fullyManaged = false;
		String script = "<movie>\n<sub>\n";
		StringTokenizer st = new StringTokenizer(script, PMS.AVS_SEPARATOR);
		while (st.hasMoreTokens()) {
			String line = st.nextToken();
			if (line.contains("<movie") || line.contains("<sub")) {
				fullyManaged = true;
			}
			lines.add(line);
		}

		if (configuration.getFfmpegAvisynthInterFrame()) {
			lines.add(mtLine2);
			lines.add(interframeLines);
		}

			if (fullyManaged) {
				for (String s : lines) {
					if (s.contains("<moviefilename>")) {
						s = s.replace("<moviefilename>", filename);
					}

				if (movieLine != null) {
					s = s.replace("<movie>", movieLine);
				}
				s = s.replace("<sub>", subLine != null ? subLine : "#");
				pw.println(s);
			}
		} else {
			pw.println(movieLine);
			if (subLine != null) {
				pw.println(subLine);
			}
			pw.println("clip");

		}
		pw.close();
		file.deleteOnExit();
		return file;
	}

	private JCheckBox multithreading;
	private JCheckBox interframe;
	private static JCheckBox interframegpu;
	private JCheckBox convertfps;

	@Override
	protected JComponent config(String languageLabel) {
		FormLayout layout = new FormLayout(
			"left:pref, 0:grow",
			"p, 3dlu, p, 3dlu, p, 3dlu, p, 3dlu, p, 3dlu");
		PanelBuilder builder = new PanelBuilder(layout);
		builder.setBorder(Borders.EMPTY_BORDER);
		builder.setOpaque(false);

		CellConstraints cc = new CellConstraints();

		JComponent cmp = builder.addSeparator(Messages.getString(languageLabel), cc.xyw(2, 1, 1));
		cmp = (JComponent) cmp.getComponent(0);
		cmp.setFont(cmp.getFont().deriveFont(Font.BOLD));

		multithreading = new JCheckBox(Messages.getString("MEncoderVideo.35"));
		multithreading.setContentAreaFilled(false);
		if (configuration.isFfmpegAviSynthMultithreading()) {
			multithreading.setSelected(true);
		}
		multithreading.addItemListener(new ItemListener() {
			@Override
			public void itemStateChanged(ItemEvent e) {
				configuration.setFfmpegAviSynthMultithreading(e.getStateChange() == ItemEvent.SELECTED);
			}
		});
		builder.add(multithreading, cc.xy(2, 3));

		interframe = new JCheckBox(Messages.getString("AviSynthMEncoder.13"));
		interframe.setContentAreaFilled(false);
		if (configuration.getFfmpegAvisynthInterFrame()) {
			interframe.setSelected(true);
		}
		interframe.addActionListener(new ActionListener() {
			@Override
			public void actionPerformed(ActionEvent e) {
				configuration.setFfmpegAvisynthInterFrame(interframe.isSelected());
				if (configuration.getFfmpegAvisynthInterFrame()) {
					JOptionPane.showMessageDialog(
						(JFrame) (SwingUtilities.getWindowAncestor((Component) PMS.get().getFrame())),
						Messages.getString("AviSynthMEncoder.16"),
						Messages.getString("Dialog.Information"),
						JOptionPane.INFORMATION_MESSAGE
					);
				}
			}
		});
		builder.add(interframe, cc.xy(2, 5));

		interframegpu = new JCheckBox(Messages.getString("AviSynthMEncoder.15"));
		interframegpu.setContentAreaFilled(false);
		if (configuration.getFfmpegAvisynthInterFrameGPU()) {
			interframegpu.setSelected(true);
		}
		interframegpu.addItemListener(new ItemListener() {
			@Override
			public void itemStateChanged(ItemEvent e) {
				configuration.setFfmpegAvisynthInterFrameGPU((e.getStateChange() == ItemEvent.SELECTED));
			}
		});
		builder.add(interframegpu, cc.xy(2, 7));

		convertfps = new JCheckBox(Messages.getString("AviSynthMEncoder.3"));
		convertfps.setContentAreaFilled(false);
		if (configuration.getFfmpegAvisynthConvertFps()) {
			convertfps.setSelected(true);
		}
		convertfps.addItemListener(new ItemListener() {
			@Override
			public void itemStateChanged(ItemEvent e) {
				configuration.setFfmpegAvisynthConvertFps((e.getStateChange() == ItemEvent.SELECTED));
			}
		});
		builder.add(convertfps, cc.xy(2, 9));

		configuration.addConfigurationListener(new ConfigurationListener() {
			@Override
			public void configurationChanged(ConfigurationEvent event) {
				if (event.getPropertyName() == null) {
					return;
				}
				if ((!event.isBeforeUpdate()) && event.getPropertyName().equals(PmsConfiguration.KEY_GPU_ACCELERATION)) {
					interframegpu.setEnabled(configuration.isGPUAcceleration());
				}
			}
		});

		return builder.getPanel();
	}

	/**
	 * {@inheritDoc}
	 */
	@Override
	public boolean isCompatible(DLNAResource resource) {
		Format format = resource.getFormat();

		if (format != null) {
			if (format.getIdentifier() == Format.Identifier.WEB) {
				return false;
			}
		}

		DLNAMediaSubtitle subtitle = resource.getMediaSubtitle();

		// Check whether the subtitle actually has a language defined,
		// uninitialized DLNAMediaSubtitle objects have a null language.
		if (subtitle != null && subtitle.getLang() != null) {
			// The resource needs a subtitle, but this engine implementation does not support subtitles yet
			return false;
		}

		try {
			String audioTrackName = resource.getMediaAudio().toString();
			String defaultAudioTrackName = resource.getMedia().getAudioTracksList().get(0).toString();

			if (!audioTrackName.equals(defaultAudioTrackName)) {
				// This engine implementation only supports playback of the default audio track at this time
				return false;
			}
		} catch (NullPointerException e) {
			LOGGER.trace("AviSynth/FFmpeg cannot determine compatibility based on audio track for " + resource.getSystemName());
		} catch (IndexOutOfBoundsException e) {
			LOGGER.trace("AviSynth/FFmpeg cannot determine compatibility based on default audio track for " + resource.getSystemName());
		}

		if (
			PlayerUtil.isVideo(resource, Format.Identifier.MKV) ||
			PlayerUtil.isVideo(resource, Format.Identifier.MPG)
		) {
			return true;
		}

		return false;
	}
}<|MERGE_RESOLUTION|>--- conflicted
+++ resolved
@@ -178,15 +178,6 @@
 					"InterFrame(Cores=" + Cores + GPU + ", Preset=\"Fast\")\n";
 		}
 
-<<<<<<< HEAD
-		String subLine = null;
-		if (subTrack != null && configuration.isAutoloadSubtitles() && !configuration.isDisableSubtitles()) {
-			if (subTrack.getExternalFile() != null) {
-				LOGGER.info("AviSynth script: Using subtitle track: " + subTrack);
-				String function = "TextSub";
-				if (subTrack.getType() == SubtitleType.VOBSUB) {
-					function = "VobSub";
-=======
 			String subLine = null;
 			if (subTrack != null && configuration.isAutoloadExternalSubtitles() && !configuration.isDisableSubtitles()) {
 				if (subTrack.getExternalFile() != null) {
@@ -196,11 +187,8 @@
 						function = "VobSub";
 					}
 					subLine = function + "(\"" + ProcessUtil.getShortFileNameIfWideChars(subTrack.getExternalFile().getAbsolutePath()) + "\")";
->>>>>>> 7affe3d2
-				}
-				subLine = function + "(\"" + ProcessUtil.getShortFileNameIfWideChars(subTrack.getExternalFile().getAbsolutePath()) + "\")";
-			}
-		}
+				}
+			}
 
 		ArrayList<String> lines = new ArrayList<String>();
 
