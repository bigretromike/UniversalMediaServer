--- conflicted
+++ resolved
@@ -291,14 +291,8 @@
 							"-o", ffAudioPipe[0].getInputPipe()
 						};
 
-<<<<<<< HEAD
 						// use PCM trick when media renderer does not support DTS in MPEG
 						if (!params.mediaRenderer.isMuxDTSToMpeg()) {
-=======
-						// Use PCM trick when media renderer does not support DTS in MPEG
-						if (!params.mediaRenderer.isMuxDTSToMpeg()) {
-							
->>>>>>> e6e428f9
 							ffAudioPipe[0].setModifier(sm);
 						}
 					} else {
