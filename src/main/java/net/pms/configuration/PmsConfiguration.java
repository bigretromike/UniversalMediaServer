/*
 * PS3 Media Server, for streaming any medias to your PS3.
 * Copyright (C) 2008  A.Brochard
 *
 * This program is free software; you can redistribute it and/or
 * modify it under the terms of the GNU General Public License
 * as published by the Free Software Foundation; version 2
 * of the License only.
 *
 * This program is distributed in the hope that it will be useful,
 * but WITHOUT ANY WARRANTY; without even the implied warranty of
 * MERCHANTABILITY or FITNESS FOR A PARTICULAR PURPOSE.  See the
 * GNU General Public License for more details.
 *
 * You should have received a copy of the GNU General Public License
 * along with this program; if not, write to the Free Software
 * Foundation, Inc., 51 Franklin Street, Fifth Floor, Boston, MA  02110-1301, USA.
 */
package net.pms.configuration;

import com.sun.jna.Platform;
import java.awt.Component;
import java.io.File;
import java.io.FileOutputStream;
import java.io.IOException;
import java.net.InetAddress;
import java.net.UnknownHostException;
import java.util.*;
import javax.swing.JFrame;
import javax.swing.JOptionPane;
import javax.swing.SwingUtilities;
import net.pms.Messages;
import net.pms.PMS;
import net.pms.io.SystemUtils;
import net.pms.util.FileUtil;
import net.pms.util.PropertiesUtil;
import net.pms.util.WindowsRegistry;
import org.apache.commons.configuration.Configuration;
import org.apache.commons.configuration.ConfigurationException;
import org.apache.commons.configuration.ConversionException;
import org.apache.commons.configuration.PropertiesConfiguration;
import org.apache.commons.configuration.event.ConfigurationListener;
import org.apache.commons.io.FileUtils;
import org.apache.commons.io.FilenameUtils;
import org.apache.commons.lang.StringUtils;
import org.slf4j.Logger;
import org.slf4j.LoggerFactory;

/**
 * Container for all configurable PMS settings. Settings are typically defined by three things:
 * a unique key for use in the configuration file "UMS.conf", a getter (and setter) method and
 * a default value. When a key cannot be found in the current configuration, the getter will
 * return a default value. Setters only store a value, they do not permanently save it to
 * file.
 */
public class PmsConfiguration {
	private static final Logger LOGGER = LoggerFactory.getLogger(PmsConfiguration.class);
	private static final int DEFAULT_PROXY_SERVER_PORT = -1;
	private static final int DEFAULT_SERVER_PORT = 5001;

	/*
	 * MEncoder has a hardwired maximum of 8 threads for -lavcopts and 16
	 * for -lavdopts.
	 * The Windows SubJunk Builds can take 16 for both, but we keep it at 8
	 * for compatibility with other operating systems.
	 */
	private static final int MENCODER_MAX_THREADS = 8;

	// TODO: Get this out of here
	private static boolean avsHackLogged = false;

	private static final String KEY_ALTERNATE_SUBS_FOLDER = "alternate_subs_folder";
	private static final String KEY_ALTERNATE_THUMB_FOLDER = "alternate_thumb_folder";
	private static final String KEY_APERTURE_ENABLED = "aperture";
	private static final String KEY_ATZ_LIMIT = "atz_limit";
	private static final String KEY_AUDIO_BITRATE = "audiobitrate";
	private static final String KEY_AUDIO_CHANNEL_COUNT = "audiochannels";
	private static final String KEY_AUDIO_LANGUAGES = "mencoder_audiolangs"; // TODO (breaking change): should be renamed to e.g. audio_languages
	private static final String KEY_AUDIO_RESAMPLE = "audio_resample";
	private static final String KEY_AUDIO_SUB_LANGS = "mencoder_audiosublangs"; // TODO (breaking change): should be renamed to e.g. audiosublangs
	private static final String KEY_AUDIO_THUMBNAILS_METHOD = "audio_thumbnails_method";
	private static final String KEY_AUTO_UPDATE = "auto_update";
	private static final String KEY_AUTOLOAD_SUBTITLES = "autoloadsrt"; // TODO (breaking change): rename to e.g. autoload_subtitles or autoload_external_subtitles
	private static final String KEY_AVISYNTH_CONVERT_FPS = "avisynth_convertfps";
	private static final String KEY_AVISYNTH_INTERFRAME = "avisynth_interframe";
	private static final String KEY_AVISYNTH_INTERFRAME_GPU = "avisynth_interframegpu";
	private static final String KEY_AVISYNTH_MULTITHREADING = "avisynth_multithreading";
	private static final String KEY_AVISYNTH_SCRIPT = "avisynth_script";
	private static final String KEY_BUFFER_MAX = "buffer_max";
	private static final String KEY_SCRIPT_DIR = "script_dir";
	private static final String KEY_BUFFER_TYPE = "buffertype"; // FIXME deprecated: unused
	private static final String KEY_CHAPTER_INTERVAL = "chapter_interval";
	private static final String KEY_CHAPTER_SUPPORT = "chapter_support";
	private static final String KEY_CHARSET_ENCODING = "charsetencoding";
	private static final String KEY_CODEC_SPEC_SCRIPT = "codec_spec_script";
	private static final String KEY_DISABLE_FAKESIZE = "disable_fakesize";
	public static final String KEY_DISABLE_SUBTITLES = "mencoder_disablesubs"; // TODO (breaking change): should be renamed to e.g. disable_subtitles
	private static final String KEY_DVDISO_THUMBNAILS = "dvd_isos_thumbnails";
	private static final String KEY_EMBED_DTS_IN_PCM = "embed_dts_in_pcm";
	private static final String KEY_ENGINES = "engines";
	private static final String KEY_FFMPEG_ALTERNATIVE_PATH = "alternativeffmpegpath"; // deprecated: FFmpegDVRMSRemux will be removed and DVR-MS will be transcoded
	private static final String KEY_FFMPEG_MULTITHREADING = "ffmpeg_multithreading";
	private static final String KEY_FFMPEG_AVISYNTH_MULTITHREADING = "ffmpeg_avisynth_multithreading";
	private static final String KEY_FFMPEG_AVISYNTH_CONVERT_FPS = "ffmpeg_avisynth_convertfps";
	private static final String KEY_FFMPEG_AVISYNTH_INTERFRAME = "ffmpeg_avisynth_interframe";
	private static final String KEY_FFMPEG_AVISYNTH_INTERFRAME_GPU = "ffmpeg_avisynth_interframegpu";
	private static final String KEY_FIX_25FPS_AV_MISMATCH = "fix_25fps_av_mismatch";
	private static final String KEY_FORCED_SUBTITLE_LANGUAGE = "forced_sub_lang";
	private static final String KEY_FORCED_SUBTITLE_TAGS = "forced_sub_tags";
	private static final String KEY_FORCETRANSCODE = "forcetranscode";
	private static final String KEY_FOLDER_LIMIT = "folder_limit";
	private static final String KEY_GPU_ACCELERATION = "gpu_acceleration";
	private static final String KEY_HIDE_EMPTY_FOLDERS = "hide_empty_folders";
	private static final String KEY_HIDE_ENGINENAMES = "hide_enginenames";
	private static final String KEY_HIDE_EXTENSIONS = "hide_extensions";
	private static final String KEY_HIDE_MEDIA_LIBRARY_FOLDER = "hide_media_library_folder";
	private static final String KEY_HIDE_TRANSCODE_FOLDER = "hide_transcode_folder";
	private static final String KEY_HIDE_VIDEO_SETTINGS = "hidevideosettings";
	private static final String KEY_HTTP_ENGINE_V2 = "http_engine_v2";
	private static final String KEY_IGNORE_THE_WORD_THE = "ignore_the_word_the";
	private static final String KEY_IMAGE_THUMBNAILS_ENABLED = "image_thumbnails";
	private static final String KEY_IP_FILTER = "ip_filter";
	private static final String KEY_IPHOTO_ENABLED = "iphoto";
	private static final String KEY_ITUNES_ENABLED = "itunes";
	private static final String KEY_LANGUAGE = "language";
	private static final String KEY_MAX_AUDIO_BUFFER = "maxaudiobuffer";
	private static final String KEY_MAX_BITRATE = "maximumbitrate";
	private static final String KEY_MAX_MEMORY_BUFFER_SIZE = "maxvideobuffer";
	private static final String KEY_MENCODER_ASS = "mencoder_ass";
	private static final String KEY_MENCODER_AC3_FIXED = "mencoder_ac3_fixed";
	private static final String KEY_MENCODER_ASS_DEFAULTSTYLE = "mencoder_ass_defaultstyle";
	private static final String KEY_MENCODER_ASS_MARGIN = "mencoder_ass_margin";
	private static final String KEY_MENCODER_ASS_OUTLINE = "mencoder_ass_outline";
	private static final String KEY_MENCODER_ASS_SCALE = "mencoder_ass_scale";
	private static final String KEY_MENCODER_ASS_SHADOW = "mencoder_ass_shadow";
	private static final String KEY_MENCODER_CUSTOM_OPTIONS = "mencoder_decode"; // TODO (breaking change): should be renamed to e.g. mencoder_custom_options
	private static final String KEY_MENCODER_FONT = "mencoder_font";
	private static final String KEY_MENCODER_FONT_CONFIG = "mencoder_fontconfig";
	private static final String KEY_MENCODER_FORCE_FPS = "mencoder_forcefps";
	private static final String KEY_MENCODER_INTELLIGENT_SYNC = "mencoder_intelligent_sync";
	private static final String KEY_MENCODER_MAX_THREADS = "mencoder_max_threads";
	private static final String KEY_MENCODER_MT = "mencoder_mt";
	private static final String KEY_MENCODER_MUX_COMPATIBLE = "mencoder_mux_compatible";
	private static final String KEY_MENCODER_NOASS_BLUR = "mencoder_noass_blur";
	private static final String KEY_MENCODER_NOASS_OUTLINE = "mencoder_noass_outline";
	private static final String KEY_MENCODER_NOASS_SCALE = "mencoder_noass_scale";
	private static final String KEY_MENCODER_NOASS_SUBPOS = "mencoder_noass_subpos";
	private static final String KEY_MENCODER_NO_OUT_OF_SYNC = "mencoder_nooutofsync";
	private static final String KEY_MENCODER_OVERSCAN_COMPENSATION_HEIGHT = "mencoder_overscan_compensation_height";
	private static final String KEY_MENCODER_OVERSCAN_COMPENSATION_WIDTH = "mencoder_overscan_compensation_width";
	private static final String KEY_MENCODER_REMUX_AC3 = "mencoder_remux_ac3";
	private static final String KEY_MENCODER_REMUX_MPEG2 = "mencoder_remux_mpeg2";
	private static final String KEY_MENCODER_SCALER = "mencoder_scaler";
	private static final String KEY_MENCODER_SCALEX = "mencoder_scalex";
	private static final String KEY_MENCODER_SCALEY = "mencoder_scaley";
	private static final String KEY_MENCODER_SUB_CP = "mencoder_subcp";
	private static final String KEY_MENCODER_SUB_FRIBIDI = "mencoder_subfribidi";
	private static final String KEY_MENCODER_USE_PCM_FOR_HQ_AUDIO_ONLY = "mencoder_usepcm_for_hq_audio_only";
	private static final String KEY_MENCODER_VOBSUB_SUBTITLE_QUALITY = "mencoder_vobsub_subtitle_quality";
	private static final String KEY_MENCODER_YADIF = "mencoder_yadif";
	private static final String KEY_MINIMIZED = "minimized";
	private static final String KEY_MIN_MEMORY_BUFFER_SIZE = "minvideobuffer";
	private static final String KEY_MIN_STREAM_BUFFER = "minwebbuffer";
	private static final String KEY_MPEG2_MAIN_SETTINGS = "mencoder_encode"; // TODO (breaking change): should be renamed to e.g. mpeg2_main_settings
	private static final String KEY_MUX_ALLAUDIOTRACKS = "tsmuxer_mux_all_audiotracks";
	private static final String KEY_NETWORK_INTERFACE = "network_interface";
	private static final String KEY_NOTRANSCODE = "notranscode";
	private static final String KEY_NUMBER_OF_CPU_CORES = "nbcores";
	private static final String KEY_OPEN_ARCHIVES = "enable_archive_browsing";
	private static final String KEY_OVERSCAN = "mencoder_overscan";
	private static final String KEY_PLUGIN_DIRECTORY = "plugins";
	private static final String KEY_PLUGIN_PURGE_ACTION = "plugin_purge";
	private static final String KEY_PREVENTS_SLEEP = "prevents_sleep_mode";
	private static final String KEY_PROFILE_NAME = "name";
	private static final String KEY_PROXY_SERVER_PORT = "proxy";
	private static final String KEY_RENDERER_DEFAULT = "renderer_default";
	private static final String KEY_RENDERER_FORCE_DEFAULT = "renderer_force_default";
	private static final String KEY_SEARCH_FOLDER = "search_folder";
	private static final String KEY_SEARCH_RECURSE = "search_recurse";
	private static final String KEY_SERVER_HOSTNAME = "hostname";
	private static final String KEY_SERVER_PORT = "port";
	private static final String KEY_SHARES = "shares";
	private static final String KEY_SKIP_LOOP_FILTER_ENABLED = "skiploopfilter";
	private static final String KEY_SKIP_NETWORK_INTERFACES = "skip_network_interfaces";
	private static final String KEY_SORT_METHOD = "key_sort_method"; // TODO (breaking change): should be renamed to e.g. sort_method
	private static final String KEY_SUBS_COLOR = "subs_color";
	private static final String KEY_SUBTITLES_LANGUAGES = "mencoder_sublangs"; // TODO (breaking change): should be renamed to e.g. subtitles_languages
	private static final String KEY_TEMP_FOLDER_PATH = "temp";
	private static final String KEY_THUMBNAIL_GENERATION_ENABLED = "thumbnails"; // TODO (breaking change): should be renamed to e.g. generate_thumbnails
	private static final String KEY_THUMBNAIL_SEEK_POS = "thumbnail_seek_pos";
	private static final String KEY_TRANSCODE_BLOCKS_MULTIPLE_CONNECTIONS = "transcode_block_multiple_connections";
	private static final String KEY_TRANSCODE_FOLDER_NAME = "transcode_folder_name";
	private static final String KEY_TRANSCODE_KEEP_FIRST_CONNECTION = "transcode_keep_first_connection";
	private static final String KEY_TSMUXER_FORCEFPS = "tsmuxer_forcefps";
	private static final String KEY_TSMUXER_PREREMIX_AC3 = "tsmuxer_preremix_ac3";
	private static final String KEY_TURBO_MODE_ENABLED = "turbomode";
	private static final String KEY_UPNP_PORT = "upnp_port";
	private static final String KEY_USE_CACHE = "usecache";
	private static final String KEY_USE_MPLAYER_FOR_THUMBS = "use_mplayer_for_video_thumbs";
	private static final String KEY_USE_PCM = "mencoder_usepcm"; // TODO (breaking change): should be renamed to e.g. usepcm
	private static final String KEY_UUID = "uuid";
	private static final String KEY_VIDEOTRANSCODE_START_DELAY = "key_videotranscode_start_delay"; // TODO (breaking change): should be renamed to e.g. videotranscode_start_delay
	private static final String KEY_VIRTUAL_FOLDERS = "vfolders";
<<<<<<< HEAD
	private static final String KEY_LAST_PLAYED = "last_played";

=======
>>>>>>> 6d15e56f
	// the name of the subdirectory under which PMS config files are stored for this build (default: PMS).
	// see Build for more details
	private static final String PROFILE_DIRECTORY_NAME = Build.getProfileDirectoryName();

	// the default profile name displayed on the renderer
	private static String HOSTNAME;

	private static String DEFAULT_AVI_SYNTH_SCRIPT;
	private static final String BUFFER_TYPE_FILE = "file"; // deprecated: unused
	private static final int MAX_MAX_MEMORY_DEFAULT_SIZE = 400;
	private static final int BUFFER_MEMORY_FACTOR = 368;
	private static int MAX_MAX_MEMORY_BUFFER_SIZE = MAX_MAX_MEMORY_DEFAULT_SIZE;
	private static final char LIST_SEPARATOR = ',';
	private static final String KEY_FOLDERS = "folders";
	private final PropertiesConfiguration configuration;
	private final TempFolder tempFolder;
	private final ProgramPathDisabler programPaths;

	private final IpFilter filter = new IpFilter();

	/**
	 * The set of the keys defining when the HTTP server has to restarted due to a configuration change
	 */
	public static final Set<String> NEED_RELOAD_FLAGS = new HashSet<String>(
		Arrays.asList(
			KEY_ALTERNATE_THUMB_FOLDER,
			KEY_ATZ_LIMIT,
			KEY_NETWORK_INTERFACE,
			KEY_IP_FILTER,
			KEY_SORT_METHOD,
			KEY_HIDE_EMPTY_FOLDERS,
			KEY_HIDE_TRANSCODE_FOLDER,
			KEY_HIDE_MEDIA_LIBRARY_FOLDER,
			KEY_OPEN_ARCHIVES,
			KEY_USE_CACHE,
			KEY_HIDE_ENGINENAMES,
			KEY_ITUNES_ENABLED,
			KEY_IPHOTO_ENABLED,
			KEY_APERTURE_ENABLED,
			KEY_ENGINES,
			KEY_FOLDERS,
			KEY_HIDE_VIDEO_SETTINGS,
			KEY_AUDIO_THUMBNAILS_METHOD,
			KEY_NOTRANSCODE,
			KEY_FORCETRANSCODE,
			KEY_SERVER_PORT,
			KEY_SERVER_HOSTNAME,
			KEY_CHAPTER_SUPPORT,
			KEY_HIDE_EXTENSIONS,
			KEY_IGNORE_THE_WORD_THE
		)
	);

	/*
		The following code enables a single setting - UMS_PROFILE - to be used to
		initialize PROFILE_PATH i.e. the path to the current session's profile (AKA UMS.conf).
		It also initializes PROFILE_DIRECTORY - i.e. the directory the profile is located in -
		which is needed for configuration-by-convention detection of WEB.conf (anything else?).

		While this convention - and therefore PROFILE_DIRECTORY - will remain,
		adding more configurables - e.g. web_conf = ... - is on the TODO list.

		UMS_PROFILE is read (in this order) from the property ums.profile.path or the
		environment variable UMS_PROFILE. If UMS is launched with the command-line option
		"profiles" (e.g. from a shortcut), it displays a file chooser dialog that
		allows the ums.profile.path property to be set. This makes it easy to run UMS
		under multiple profiles without fiddling with environment variables, properties or
		command-line arguments.

		1) if UMS_PROFILE is not set, UMS.conf is located in: 

			Windows:             %ALLUSERSPROFILE%\$build
			Mac OS X:            $HOME/Library/Application Support/$build
			Everything else:     $HOME/.config/$build

		- where $build is a subdirectory that ensures incompatible UMS builds don't target/clobber
		the same configuration files. The default value for $build is "UMS". Other builds might use e.g.
		"UMS Rendr Edition" or "ums-mlx".

		2) if a relative or absolute *directory path* is supplied (the directory must exist),
		it is used as the profile directory and the profile is located there under the default profile name (UMS.conf):

			UMS_PROFILE = /absolute/path/to/dir
			UMS_PROFILE = relative/path/to/dir # relative to the working directory

		Amongst other things, this can be used to restore the legacy behaviour of locating UMS.conf in the current
		working directory e.g.:

			UMS_PROFILE=. ./UMS.sh

		3) if a relative or absolute *file path* is supplied (the file doesn't have to exist),
		it is taken to be the profile, and its parent dir is taken to be the profile (i.e. config file) dir:

			UMS_PROFILE = UMS.conf            # profile dir = .
			UMS_PROFILE = folder/dev.conf     # profile dir = folder
			UMS_PROFILE = /path/to/some.file  # profile dir = /path/to/
	 */
	private static final String DEFAULT_PROFILE_FILENAME = "UMS.conf";
	private static final String ENV_PROFILE_PATH = "UMS_PROFILE";
	private static final String PROFILE_DIRECTORY; // path to directory containing UMS config files
	private static final String PROFILE_PATH; // abs path to profile file e.g. /path/to/UMS.conf
	private static final String SKEL_PROFILE_PATH; // abs path to skel (default) profile file e.g. /etc/skel/.config/universalmediaserver/UMS.conf
	                                               // "project.skelprofile.dir" project property
	private static final String PROPERTY_PROFILE_PATH = "ums.profile.path";

	static {
		// first try the system property, typically set via the profile chooser
		String profile = System.getProperty(PROPERTY_PROFILE_PATH);

		// failing that, try the environment variable
		if (profile == null) {
			profile = System.getenv(ENV_PROFILE_PATH);
		}

		if (profile != null) {
			File f = new File(profile);

			// if it exists, we know whether it's a file or directory
			// otherwise, it must be a file since we don't autovivify directories
			if (f.isDirectory()) {
				PROFILE_DIRECTORY = FilenameUtils.normalize(f.getAbsolutePath());
				PROFILE_PATH = FilenameUtils.normalize(new File(f, DEFAULT_PROFILE_FILENAME).getAbsolutePath());
			} else { // doesn't exist or is a file (i.e. not a directory)
				PROFILE_PATH = FilenameUtils.normalize(f.getAbsolutePath());
				PROFILE_DIRECTORY = FilenameUtils.normalize(f.getParentFile().getAbsolutePath());
			}
		} else {
			String profileDir = null;

			if (Platform.isWindows()) {
				String programData = System.getenv("ALLUSERSPROFILE");
				if (programData != null) {
					profileDir = String.format("%s\\%s", programData, PROFILE_DIRECTORY_NAME);
				} else {
					profileDir = ""; // i.e. current (working) directory
				}
			} else if (Platform.isMac()) {
				profileDir = String.format(
					"%s/%s/%s",
					System.getProperty("user.home"),
					"/Library/Application Support",
					PROFILE_DIRECTORY_NAME
				);
			} else {
				String xdgConfigHome = System.getenv("XDG_CONFIG_HOME");

				if (xdgConfigHome == null) {
					profileDir = String.format("%s/.config/%s", System.getProperty("user.home"), PROFILE_DIRECTORY_NAME);
				} else {
					profileDir = String.format("%s/%s", xdgConfigHome, PROFILE_DIRECTORY_NAME);
				}
			}

			File f = new File(profileDir);

			if ((f.exists() || f.mkdir()) && f.isDirectory()) {
				PROFILE_DIRECTORY = FilenameUtils.normalize(f.getAbsolutePath());
			} else {
				PROFILE_DIRECTORY = FilenameUtils.normalize(new File("").getAbsolutePath());
			}

			PROFILE_PATH = FilenameUtils.normalize(new File(PROFILE_DIRECTORY, DEFAULT_PROFILE_FILENAME).getAbsolutePath());
		}

		// set SKEL_PROFILE_PATH for Linux systems
		String skelDir = PropertiesUtil.getProjectProperties().get("project.skelprofile.dir");
		if (Platform.isLinux() && StringUtils.isNotBlank(skelDir)) {
			SKEL_PROFILE_PATH = FilenameUtils.normalize(new File(new File(skelDir, PROFILE_DIRECTORY_NAME).getAbsolutePath(), DEFAULT_PROFILE_FILENAME).getAbsolutePath());
		} else {
			SKEL_PROFILE_PATH = null;
		}
	}

	/**
	 * Default constructor that will attempt to load the PMS configuration file
	 * from the profile path.
	 *
	 * @throws org.apache.commons.configuration.ConfigurationException
	 * @throws java.io.IOException
	 */
	public PmsConfiguration() throws ConfigurationException, IOException {
		this(true);
	}

	/**
	 * Constructor that will initialize the PMS configuration.
	 *
	 * @param loadFile Set to true to attempt to load the PMS configuration
	 *                 file from the profile path. Set to false to skip
	 *                 loading.
	 * @throws org.apache.commons.configuration.ConfigurationException
	 * @throws java.io.IOException
	 */
	public PmsConfiguration(boolean loadFile) throws ConfigurationException, IOException {
		configuration = new PropertiesConfiguration();
		configuration.setListDelimiter((char) 0);

		if (loadFile) {
			File pmsConfFile = new File(PROFILE_PATH);

			if (pmsConfFile.isFile()) {
				if (FileUtil.isFileReadable(pmsConfFile)) {
					configuration.load(PROFILE_PATH);
				} else {
					LOGGER.warn("Can't load {}", PROFILE_PATH);
				}
			} else if (SKEL_PROFILE_PATH != null) {
				File pmsSkelConfFile = new File(SKEL_PROFILE_PATH);

				if (pmsSkelConfFile.isFile()) {
					if (FileUtil.isFileReadable(pmsSkelConfFile)) {
						// Load defaults from skel file, save them later to PROFILE_PATH
						configuration.load(pmsSkelConfFile);
						LOGGER.info("Default configuration loaded from " + SKEL_PROFILE_PATH);
					} else {
						LOGGER.warn("Can't load {}", SKEL_PROFILE_PATH);
					}
				}
			}
		}

		configuration.setPath(PROFILE_PATH);

		tempFolder = new TempFolder(getString(KEY_TEMP_FOLDER_PATH, null));
		programPaths = createProgramPathsChain(configuration);
		Locale.setDefault(new Locale(getLanguage()));

		// Set DEFAULT_AVI_SYNTH_SCRIPT according to language
		DEFAULT_AVI_SYNTH_SCRIPT = "<movie>\n<sub>\n";

		long usableMemory = (Runtime.getRuntime().maxMemory() / 1048576) - BUFFER_MEMORY_FACTOR;
		if (usableMemory > MAX_MAX_MEMORY_DEFAULT_SIZE) {
			MAX_MAX_MEMORY_BUFFER_SIZE = (int) usableMemory;
		}
	}

	/**
	 * Check if we have disabled something first, then check the config file,
	 * then the Windows registry, then check for a platform-specific
	 * default.
	 */
	private static ProgramPathDisabler createProgramPathsChain(Configuration configuration) {
		return new ProgramPathDisabler(
			new ConfigurationProgramPaths(configuration,
			new WindowsRegistryProgramPaths(
			new PlatformSpecificDefaultPathsFactory().get())));
	}

	public File getTempFolder() throws IOException {
		return tempFolder.getTempFolder();
	}

	public String getVlcPath() {
		return programPaths.getVlcPath();
	}

	public void disableVlc() {
		programPaths.disableVlc();
	}

	public String getEac3toPath() {
		return programPaths.getEac3toPath();
	}

	public String getMencoderPath() {
		return programPaths.getMencoderPath();
	}

	public int getMencoderMaxThreads() {
		return Math.min(getInt(KEY_MENCODER_MAX_THREADS, getNumberOfCpuCores()), MENCODER_MAX_THREADS);
	}

	public String getDCRawPath() {
		return programPaths.getDCRaw();
	}

	public void disableMEncoder() {
		programPaths.disableMencoder();
	}

	public String getFfmpegPath() {
		return programPaths.getFfmpegPath();
	}

	public void disableFfmpeg() {
		programPaths.disableFfmpeg();
	}

	public String getMplayerPath() {
		return programPaths.getMplayerPath();
	}

	public void disableMplayer() {
		programPaths.disableMplayer();
	}

	public String getTsmuxerPath() {
		return programPaths.getTsmuxerPath();
	}

	public String getFlacPath() {
		return programPaths.getFlacPath();
	}

	public String getInterFramePath() {
		return programPaths.getInterFramePath();
	}

	/**
	 * If the framerate is not recognized correctly and the video runs too fast or too
	 * slow, tsMuxeR can be forced to parse the fps from FFmpeg. Default value is true.
	 * @return True if tsMuxeR should parse fps from FFmpeg.
	 */
	public boolean isTsmuxerForceFps() {
		return getBoolean(KEY_TSMUXER_FORCEFPS, true);
	}

	/**
	 * Force tsMuxeR to mux all audio tracks.
	 * TODO: Remove this redundant code.
	 * @return True
	 */
	public boolean isTsmuxerPreremuxAc3() {
		return true;
	}

	/**
	 * The AC3 audio bitrate determines the quality of digital audio sound. An AV-receiver
	 * or amplifier has to be capable of playing this quality. Default value is 640.
	 * @return The AC3 audio bitrate.
	 */
	public int getAudioBitrate() {
		return getInt(KEY_AUDIO_BITRATE, 640);
	}

	/**
	 * Force tsMuxeR to mux all audio tracks.
	 * TODO: Remove this redundant code; getter always returns true.
	 */
	public void setTsmuxerPreremuxAc3(boolean value) {
		configuration.setProperty(KEY_TSMUXER_PREREMIX_AC3, value);
	}

	/**
	 * If the framerate is not recognized correctly and the video runs too fast or too
	 * slow, tsMuxeR can be forced to parse the fps from FFmpeg.
	 * @param value Set to true if tsMuxeR should parse fps from FFmpeg.
	 */
	public void setTsmuxerForceFps(boolean value) {
		configuration.setProperty(KEY_TSMUXER_FORCEFPS, value);
	}

	/**
	 * The server port where PMS listens for TCP/IP traffic. Default value is 5001.
	 * @return The port number.
	 */
	public int getServerPort() {
		return getInt(KEY_SERVER_PORT, DEFAULT_SERVER_PORT);
	}

	/**
	 * Set the server port where PMS must listen for TCP/IP traffic.
	 * @param value The TCP/IP port number.
	 */
	public void setServerPort(int value) {
		configuration.setProperty(KEY_SERVER_PORT, value);
	}

	/**
	 * The hostname of the server.
	 * @return The hostname if it is defined, otherwise <code>null</code>.
	 */
	public String getServerHostname() {
		return getString(KEY_SERVER_HOSTNAME, null);
	}

	/**
	 * Set the hostname of the server.
	 * @param value The hostname.
	 */
	public void setHostname(String value) {
		configuration.setProperty(KEY_SERVER_HOSTNAME, value);
	}

	/**
	 * The TCP/IP port number for a proxy server. Default value is -1.
	 * TODO: Is this still used?
	 * @return The proxy port number.
	 */
	public int getProxyServerPort() {
		return getInt(KEY_PROXY_SERVER_PORT, DEFAULT_PROXY_SERVER_PORT);
	}

	/**
	 * Get the code of the preferred language for the PMS user interface. Default
	 * is based on the locale.
	 * @return The ISO 639 language code.
	 */
	public String getLanguage() {
		String def = Locale.getDefault().getLanguage();

		if (def == null) {
			def = "en";
		}

		return getString(KEY_LANGUAGE, def);
	}

	/**
	 * Return the <code>int</code> value for a given configuration key. First, the key
	 * is looked up in the current configuration settings. If it exists and contains a
	 * valid value, that value is returned. If the key contains an invalid value or
	 * cannot be found, the specified default value is returned.
	 * @param key The key to look up.
	 * @param def The default value to return when no valid key value can be found.
	 * @return The value configured for the key.
	 */
	private int getInt(String key, int def) {
		try {
			return configuration.getInt(key, def);
		} catch (ConversionException e) {
			return def;
		}
	}

	/**
	 * Return the <code>boolean</code> value for a given configuration key. First, the
	 * key is looked up in the current configuration settings. If it exists and contains
	 * a valid value, that value is returned. If the key contains an invalid value or
	 * cannot be found, the specified default value is returned.
	 * @param key The key to look up.
	 * @param def The default value to return when no valid key value can be found.
	 * @return The value configured for the key.
	 */
	private boolean getBoolean(String key, boolean def) {
		try {
			return configuration.getBoolean(key, def);
		} catch (ConversionException e) {
			return def;
		}
	}

	/**
	 * Return the <code>String</code> value for a given configuration key if the
	 * value is non-blank (i.e. not null, not an empty string, not all whitespace).
	 * Otherwise return the supplied default value.
	 * The value is returned with leading and trailing whitespace removed in both cases.
	 * @param key The key to look up.
	 * @param def The default value to return when no valid key value can be found.
	 * @return The value configured for the key.
	 */
	private String getString(String key, String def) {
		return ConfigurationUtil.getNonBlankConfigurationString(configuration, key, def);
	}

	/**
	 * Return a <code>List</code> of <code>String</code> values for a given configuration
	 * key. First, the key is looked up in the current configuration settings. If it
	 * exists and contains a valid value, that value is returned. If the key contains an
	 * invalid value or cannot be found, a list with the specified default values is
	 * returned.
	 * @param key The key to look up.
	 * @param def The default values to return when no valid key value can be found.
	 *            These values should be entered as a comma-separated string, whitespace
	 *            will be trimmed. For example: <code>"gnu,    gnat  ,moo "</code> will be
	 *            returned as <code>{ "gnu", "gnat", "moo" }</code>.
	 * @return The list of value strings configured for the key.
	 */
	private List<String> getStringList(String key, String def) {
		String value = getString(key, def);
		if (value != null) {
			String[] arr = value.split(",");
			List<String> result = new ArrayList<String>(arr.length);
			for (String str : arr) {
				if (str.trim().length() > 0) {
					result.add(str.trim());
				}
			}
			return result;
		} else {
			return Collections.emptyList();
		}
	}

	/**
	 * Returns the preferred minimum size for the transcoding memory buffer in megabytes.
	 * Default value is 12.
	 * @return The minimum memory buffer size.
	 */
	public int getMinMemoryBufferSize() {
		return getInt(KEY_MIN_MEMORY_BUFFER_SIZE, 12);
	}

	/**
	 * Returns the preferred maximum size for the transcoding memory buffer in megabytes.
	 * The value returned has a top limit of {@link #MAX_MAX_MEMORY_BUFFER_SIZE}. Default
	 * value is 200.
	 *
	 * @return The maximum memory buffer size.
	 */
	public int getMaxMemoryBufferSize() {
		return Math.max(0, Math.min(MAX_MAX_MEMORY_BUFFER_SIZE, getInt(KEY_MAX_MEMORY_BUFFER_SIZE, 200)));
	}

	/**
	 * Returns the top limit that can be set for the maximum memory buffer size.
	 * @return The top limit.
	 */
	public String getMaxMemoryBufferSizeStr() {
		return String.valueOf(MAX_MAX_MEMORY_BUFFER_SIZE);
	}

	/**
	 * Set the preferred maximum for the transcoding memory buffer in megabytes. The top
	 * limit for the value is {@link #MAX_MAX_MEMORY_BUFFER_SIZE}.
	 *
	 * @param value The maximum buffer size.
	 */
	public void setMaxMemoryBufferSize(int value) {
		configuration.setProperty(KEY_MAX_MEMORY_BUFFER_SIZE, Math.max(0, Math.min(MAX_MAX_MEMORY_BUFFER_SIZE, value)));
	}

	/**
	 * Returns the font scale used for ASS subtitling. Default value is 1.4.
	 * @return The ASS font scale.
	 */
	public String getMencoderAssScale() {
		return getString(KEY_MENCODER_ASS_SCALE, "1.4");
	}

	/**
	 * Some versions of MEncoder produce garbled audio because the "ac3" codec is used
	 * instead of the "ac3_fixed" codec. Returns true if "ac3_fixed" should be used.
	 * Default is false.
	 * See https://code.google.com/p/ps3mediaserver/issues/detail?id=1092#c1
	 * @return True if "ac3_fixed" should be used.
	 */
	public boolean isMencoderAc3Fixed() {
		return getBoolean(KEY_MENCODER_AC3_FIXED, false);
	}

	/**
	 * Returns the margin used for ASS subtitling. Default value is 10.
	 * @return The ASS margin.
	 */
	public String getMencoderAssMargin() {
		return getString(KEY_MENCODER_ASS_MARGIN, "10");
	}

	/**
	 * Returns the outline parameter used for ASS subtitling. Default value is 1.
	 * @return The ASS outline parameter.
	 */
	public String getMencoderAssOutline() {
		return getString(KEY_MENCODER_ASS_OUTLINE, "1");
	}

	/**
	 * Returns the shadow parameter used for ASS subtitling. Default value is 1.
	 * @return The ASS shadow parameter.
	 */
	public String getMencoderAssShadow() {
		return getString(KEY_MENCODER_ASS_SHADOW, "1");
	}

	/**
	 * Returns the subfont text scale parameter used for subtitling without ASS.
	 * Default value is 3.
	 * @return The subfont text scale parameter.
	 */
	public String getMencoderNoAssScale() {
		return getString(KEY_MENCODER_NOASS_SCALE, "3");
	}

	/**
	 * Returns the subpos parameter used for subtitling without ASS.
	 * Default value is 2.
	 * @return The subpos parameter.
	 */
	public String getMencoderNoAssSubPos() {
		return getString(KEY_MENCODER_NOASS_SUBPOS, "2");
	}

	/**
	 * Returns the subfont blur parameter used for subtitling without ASS.
	 * Default value is 1.
	 * @return The subfont blur parameter.
	 */
	public String getMencoderNoAssBlur() {
		return getString(KEY_MENCODER_NOASS_BLUR, "1");
	}

	/**
	 * Returns the subfont outline parameter used for subtitling without ASS.
	 * Default value is 1.
	 * @return The subfont outline parameter.
	 */
	public String getMencoderNoAssOutline() {
		return getString(KEY_MENCODER_NOASS_OUTLINE, "1");
	}

	/**
	 * Set the subfont outline parameter used for subtitling without ASS.
	 * @param value The subfont outline parameter value to set.
	 */
	public void setMencoderNoAssOutline(String value) {
		configuration.setProperty(KEY_MENCODER_NOASS_OUTLINE, value);
	}

	/**
	 * Some versions of MEncoder produce garbled audio because the "ac3" codec is used
	 * instead of the "ac3_fixed" codec.
	 * See https://code.google.com/p/ps3mediaserver/issues/detail?id=1092#c1
	 * @param value Set to true if "ac3_fixed" should be used.
	 */
	public void setMencoderAc3Fixed(boolean value) {
		configuration.setProperty(KEY_MENCODER_AC3_FIXED, value);
	}

	/**
	 * Set the margin used for ASS subtitling.
	 * @param value The ASS margin value to set.
	 */
	public void setMencoderAssMargin(String value) {
		configuration.setProperty(KEY_MENCODER_ASS_MARGIN, value);
	}

	/**
	 * Set the outline parameter used for ASS subtitling.
	 * @param value The ASS outline parameter value to set.
	 */
	public void setMencoderAssOutline(String value) {
		configuration.setProperty(KEY_MENCODER_ASS_OUTLINE, value);
	}

	/**
	 * Set the shadow parameter used for ASS subtitling.
	 * @param value The ASS shadow parameter value to set.
	 */
	public void setMencoderAssShadow(String value) {
		configuration.setProperty(KEY_MENCODER_ASS_SHADOW, value);
	}

	/**
	 * Set the font scale used for ASS subtitling.
	 * @param value The ASS font scale value to set.
	 */
	public void setMencoderAssScale(String value) {
		configuration.setProperty(KEY_MENCODER_ASS_SCALE, value);
	}

	/**
	 * Set the subfont text scale parameter used for subtitling without ASS.
	 * @param value The subfont text scale parameter value to set.
	 */
	public void setMencoderNoAssScale(String value) {
		configuration.setProperty(KEY_MENCODER_NOASS_SCALE, value);
	}

	/**
	 * Set the subfont blur parameter used for subtitling without ASS.
	 * @param value The subfont blur parameter value to set.
	 */
	public void setMencoderNoAssBlur(String value) {
		configuration.setProperty(KEY_MENCODER_NOASS_BLUR, value);
	}

	/**
	 * Set the subpos parameter used for subtitling without ASS.
	 * @param value The subpos parameter value to set.
	 */
	public void setMencoderNoAssSubPos(String value) {
		configuration.setProperty(KEY_MENCODER_NOASS_SUBPOS, value);
	}

	/**
	 * Set the maximum number of concurrent MEncoder threads.
	 * XXX Currently unused.
	 * @param value The maximum number of concurrent threads.
	 */
	public void setMencoderMaxThreads(int value) {
		configuration.setProperty(KEY_MENCODER_MAX_THREADS, value);
	}

	/**
	 * Set the preferred language for the PMS user interface.
	 * @param value The ISO 639 language code.
	 */
	public void setLanguage(String value) {
		configuration.setProperty(KEY_LANGUAGE, value);
		Locale.setDefault(new Locale(getLanguage()));
	}

	/**
	 * Returns the number of seconds from the start of a video file (the seek
	 * position) where the thumbnail image for the movie should be extracted
	 * from. Default is 2 seconds.
	 * @return The seek position in seconds.
	 */
	public int getThumbnailSeekPos() {
		return getInt(KEY_THUMBNAIL_SEEK_POS, 2);
	}

	/**
	 * Sets the number of seconds from the start of a video file (the seek
	 * position) where the thumbnail image for the movie should be extracted
	 * from.
	 * @param value The seek position in seconds.
	 */
	public void setThumbnailSeekPos(int value) {
		configuration.setProperty(KEY_THUMBNAIL_SEEK_POS, value);
	}

	/**
	 * Returns whether the user wants ASS/SSA subtitle support. Default is
	 * true.
	 *
	 * @return True if MEncoder should use ASS/SSA support.
	 */
	public boolean isMencoderAss() {
		return getBoolean(KEY_MENCODER_ASS, true);
	}

	/**
	 * @deprecated Use {@link #isDisableSubtitles()} instead.
	 */
	public boolean isMencoderDisableSubs() {
		return isDisableSubtitles();
	}

	/**
	 * Returns whether or not subtitles should be disabled for all
	 * transcoding engines. Default is false, meaning subtitles should not
	 * be disabled.
	 * @return True if subtitles should be disabled, false otherwise.
	 */
	public boolean isDisableSubtitles() {
		return getBoolean(KEY_DISABLE_SUBTITLES, false);
	}

	/**
	 * @deprecated Use {@link #setDisableSubtitles()} instead.
	 */
	public void setMencoderDisableSubs(boolean value) {
		setDisableSubtitles(value);
	}

	/**
	 * Set whether or not subtitles should be disabled for
	 * all transcoding engines.
	 * @param value Set to true if subtitles should be disabled.
	 */
	public void setDisableSubtitles(boolean value) {
		configuration.setProperty(KEY_DISABLE_SUBTITLES, value);
	}

	/**
	 * @deprecated Use {@link #isUsePcm()} instead.
	 */
	public boolean isMencoderUsePcm() {
		return isUsePCM();
	}

	/**
	 * Returns whether or not the Pulse Code Modulation audio format should be
	 * forced. The default is false.
	 * @return True if PCM should be forced, false otherwise.
	 */
	public boolean isUsePCM() {
		return getBoolean(KEY_USE_PCM, false);
	}

	/**
	 * Returns whether or not the Pulse Code Modulation audio format should be
	 * used only for HQ audio codecs. The default is false.
	 * @return True if PCM should be used only for HQ audio codecs, false otherwise.
	 */
	public boolean isMencoderUsePcmForHQAudioOnly() {
		return getBoolean(KEY_MENCODER_USE_PCM_FOR_HQ_AUDIO_ONLY, false);
	}

	/**
	 * Returns the name of a TrueType font to use for MEncoder subtitles.
	 * Default is <code>""</code>.
	 * @return The font name.
	 */
	public String getMencoderFont() {
		return getString(KEY_MENCODER_FONT, "");
	}

	/**
	 * @deprecated Use {@link #getAudioLanguages()} instead.
	 */
	public String getMencoderAudioLanguages() {
		return getAudioLanguages();
	}

	/**
	 * Returns the audio language priority as a comma separated
	 * string. For example: <code>"eng,fre,jpn,ger,und"</code>, where "und"
	 * stands for "undefined".
	 * Can be a blank string.
	 * Default value is "loc,eng,fre,jpn,ger,und".
	 *
	 * @return The audio language priority string.
	 */
	public String getAudioLanguages() {
		return ConfigurationUtil.getPossiblyBlankConfigurationString(configuration, KEY_AUDIO_LANGUAGES, Messages.getString("MEncoderVideo.126"));
	}

	/**
	 * Returns a string of comma separated audio or subtitle languages,
	 * ordered by priority.
	 * @return The string of languages.
	 */
	private String getDefaultLanguages() {
		if ("fr".equals(getLanguage())) {
			return "fre,jpn,ger,eng,und";
		} else {
			return "eng,fre,jpn,ger,und";
		}
	}

	/**
	 * @deprecated Use {@link #getSubtitlesLanguages()} instead.
	 */
	public String getMencoderSubLanguages() {
		return getSubtitlesLanguages();
	}

	/**
	 * Returns the subtitle language priority as a comma-separated
	 * string. For example: <code>"eng,fre,jpn,ger,und"</code>, where "und"
	 * stands for "undefined".
	 * Can be a blank string.
	 * Default value is a localized list (e.g. "eng,fre,jpn,ger,und").
	 *
	 * @return The subtitle language priority string.
	 */
	public String getSubtitlesLanguages() {
		return ConfigurationUtil.getPossiblyBlankConfigurationString(configuration, KEY_SUBTITLES_LANGUAGES, Messages.getString("MEncoderVideo.127"));
	}

	/**
	 * @deprecated Use {@link #getForcedSubtitleLanguage()} instead.
	 */
	public String getMencoderForcedSubLanguage() {
		return getForcedSubtitleLanguage();
	}

	/**
	 * Returns the ISO 639 language code for the subtitle language that should
	 * be forced.
	 * Can be a blank string.
	 * @return The subtitle language code.
	 */
	public String getForcedSubtitleLanguage() {
		return ConfigurationUtil.getPossiblyBlankConfigurationString(configuration, KEY_FORCED_SUBTITLE_LANGUAGE, getLanguage());
	}

	/**
	 * @deprecated Use {@link #getForcedSubtitleTags()} instead.
	 */
	public String getMencoderForcedSubTags() {
		return getForcedSubtitleTags();
	}

	/**
	 * Returns the tag string that identifies the subtitle language that
	 * should be forced.
	 * @return The tag string.
	 */
	public String getForcedSubtitleTags() {
		return getString(KEY_FORCED_SUBTITLE_TAGS, "forced");
	}

	/**
	 * @deprecated Use {@link #getAudioSubLanguages()} instead.
	 */
	public String getMencoderAudioSubLanguages() {
		return getAudioSubLanguages();
	}

	/**
	 * Returns a string of audio language and subtitle language pairs
	 * ordered by priority to try to match. Audio language
	 * and subtitle language should be comma separated as a pair,
	 * individual pairs should be semicolon separated. "*" can be used to
	 * match any language. Subtitle language can be defined as "off".
	 * Default value is <code>"*,*"</code>.
	 *
	 * @return The audio and subtitle languages priority string.
	 */
	public String getAudioSubLanguages() {
		return ConfigurationUtil.getPossiblyBlankConfigurationString(
			configuration,
			KEY_AUDIO_SUB_LANGS,
			Messages.getString("MEncoderVideo.128")
		);
	}

	/**
	 * Returns whether or not MEncoder should use FriBiDi mode, which
	 * is needed to display subtitles in languages that read from right to
	 * left, like Arabic, Farsi, Hebrew, Urdu, etc. Default value is false.
	 * @return True if FriBiDi mode should be used, false otherwise.
	 */
	public boolean isMencoderSubFribidi() {
		return getBoolean(KEY_MENCODER_SUB_FRIBIDI, false);
	}

	/**
	 * Returns the character encoding (or code page) that MEncoder should use
	 * for displaying non-Unicode external subtitles. Default is empty string
	 * (do not force encoding with -subcp key).
	 * @return The character encoding.
	 */
	public String getMencoderSubCp() {
		return getString(KEY_MENCODER_SUB_CP, "");
	}

	/**
	 * Returns whether or not MEncoder should use fontconfig for displaying
	 * subtitles. Default is false.
	 * @return True if fontconfig should be used, false otherwise.
	 */
	public boolean isMencoderFontConfig() {
		return getBoolean(KEY_MENCODER_FONT_CONFIG, true);
	}

	/**
	 * Set to true if MEncoder should be forced to use the framerate that is
	 * parsed by FFmpeg.
	 * @param value Set to true if the framerate should be forced, false
	 *              otherwise.
	 */
	public void setMencoderForceFps(boolean value) {
		configuration.setProperty(KEY_MENCODER_FORCE_FPS, value);
	}

	/**
	 * Returns true if MEncoder should be forced to use the framerate that is
	 * parsed by FFmpeg.
	 * @return True if the framerate should be forced, false otherwise.
	 */
	public boolean isMencoderForceFps() {
		return getBoolean(KEY_MENCODER_FORCE_FPS, false);
	}

	/**
	 * @deprecated Use {@link #setAudioLanguages()} instead.
	 */
	public void setMencoderAudioLanguages(String value) {
		setAudioLanguages(value);
	}

	/**
	 * Sets the audio language priority as a comma separated
	 * string. For example: <code>"eng,fre,jpn,ger,und"</code>, where "und"
	 * stands for "undefined".
	 * @param value The audio language priority string.
	 */
	public void setAudioLanguages(String value) {
		configuration.setProperty(KEY_AUDIO_LANGUAGES, value);
	}

	/**
	 * @deprecated Use {@link #setSubtitlesLanguages()} instead.
	 */
	public void setMencoderSubLanguages(String value) {
		setSubtitlesLanguages(value);
	}

	/**
	 * Sets the subtitle language priority as a comma
	 * separated string. For example: <code>"eng,fre,jpn,ger,und"</code>,
	 * where "und" stands for "undefined".
	 * @param value The subtitle language priority string.
	 */
	public void setSubtitlesLanguages(String value) {
		configuration.setProperty(KEY_SUBTITLES_LANGUAGES, value);
	}

	/**
	 * @deprecated Use {@link #setForcedSubtitleLanguage()} instead.
	 */
	public void setMencoderForcedSubLanguage(String value) {
		setForcedSubtitleLanguage(value);
	}

	/**
	 * Sets the ISO 639 language code for the subtitle language that should
	 * be forced.
	 * @param value The subtitle language code.
	 */
	public void setForcedSubtitleLanguage(String value) {
		configuration.setProperty(KEY_FORCED_SUBTITLE_LANGUAGE, value);
	}

	/**
	 * @deprecated Use {@link #setForcedSubtitleTags()} instead.
	 */
	public void setMencoderForcedSubTags(String value) {
		setForcedSubtitleTags(value);
	}

	/**
	 * Sets the tag string that identifies the subtitle language that
	 * should be forced.
	 * @param value The tag string.
	 */
	public void setForcedSubtitleTags(String value) {
		configuration.setProperty(KEY_FORCED_SUBTITLE_TAGS, value);
	}

	/**
	 * @deprecated Use {@link #setAudioSubLanguages()} instead.
	 */
	public void setMencoderAudioSubLanguages(String value) {
		setAudioSubLanguages(value);
	}

	/**
	 * Sets a string of audio language and subtitle language pairs
	 * ordered by priority to try to match. Audio language
	 * and subtitle language should be comma separated as a pair,
	 * individual pairs should be semicolon separated. "*" can be used to
	 * match any language. Subtitle language can be defined as "off". For
	 * example: <code>"en,off;jpn,eng;*,eng;*;*"</code>.
	 * @param value The audio and subtitle languages priority string.
	 */
	public void setAudioSubLanguages(String value) {
		configuration.setProperty(KEY_AUDIO_SUB_LANGS, value);
	}

	/**
	 * @deprecated Use {@link #getMencoderCustomOptions()} instead.
	 * <p>
	 * Returns custom commandline options to pass on to MEncoder.
	 * @return The custom options string.
	 */
	@Deprecated
	public String getMencoderDecode() {
		return getMencoderCustomOptions();
	}

	/**
	 * Returns custom commandline options to pass on to MEncoder.
	 * @return The custom options string.
	 */
	public String getMencoderCustomOptions() {
		return getString(KEY_MENCODER_CUSTOM_OPTIONS, "");
	}

	/**
	 * @deprecated Use {@link #setMencoderCustomOptions(String)} instead.
	 * <p>
	 * Sets custom commandline options to pass on to MEncoder.
	 * @param value The custom options string.
	 */
	@Deprecated
	public void setMencoderDecode(String value) {
		setMencoderCustomOptions(value);
	}

	/**
	 * Sets custom commandline options to pass on to MEncoder.
	 * @param value The custom options string.
	 */
	public void setMencoderCustomOptions(String value) {
		configuration.setProperty(KEY_MENCODER_CUSTOM_OPTIONS, value);
	}

	/**
	 * Sets the character encoding (or code page) that MEncoder should use
	 * for displaying non-Unicode external subtitles. Default is empty (autodetect).
	 * @param value The character encoding.
	 */
	public void setMencoderSubCp(String value) {
		configuration.setProperty(KEY_MENCODER_SUB_CP, value);
	}

	/**
	 * Sets whether or not MEncoder should use FriBiDi mode, which
	 * is needed to display subtitles in languages that read from right to
	 * left, like Arabic, Farsi, Hebrew, Urdu, etc. Default value is false.
	 * @param value Set to true if FriBiDi mode should be used.
	 */
	public void setMencoderSubFribidi(boolean value) {
		configuration.setProperty(KEY_MENCODER_SUB_FRIBIDI, value);
	}

	/**
	 * Sets the name of a TrueType font to use for MEncoder subtitles.
	 * @param value The font name.
	 */
	public void setMencoderFont(String value) {
		configuration.setProperty(KEY_MENCODER_FONT, value);
	}

	/**
	 * Older versions of MEncoder do not support ASS/SSA subtitles on all
	 * platforms. Set to true if MEncoder supports them. Default should be
	 * true on Windows and OS X, false otherwise.
	 * See https://code.google.com/p/ps3mediaserver/issues/detail?id=1097
	 * @param value Set to true if MEncoder supports ASS/SSA subtitles.
	 */
	public void setMencoderAss(boolean value) {
		configuration.setProperty(KEY_MENCODER_ASS, value);
	}

	/**
	 * Sets whether or not MEncoder should use fontconfig for displaying
	 * subtitles.
	 * @param value Set to true if fontconfig should be used.
	 */
	public void setMencoderFontConfig(boolean value) {
		configuration.setProperty(KEY_MENCODER_FONT_CONFIG, value);
	}

	/**
	 * @deprecated Use {@link #setUsePcm(boolean)} instead.
	 */
	public void setMencoderUsePcm(boolean value) {
		setUsePCM(value);
	}

	/**
	 * Sets whether or not the Pulse Code Modulation audio format should be
	 * forced.
	 * @param value Set to true if PCM should be forced.
	 */
	public void setUsePCM(boolean value) {
		configuration.setProperty(KEY_USE_PCM, value);
	}

	/**
	 * Sets whether or not the Pulse Code Modulation audio format should be
	 * used only for HQ audio codecs.
	 * @param value Set to true if PCM should be used only for HQ audio.
	 */
	public void setMencoderUsePcmForHQAudioOnly(boolean value) {
		configuration.setProperty(KEY_MENCODER_USE_PCM_FOR_HQ_AUDIO_ONLY, value);
	}

	/**
	 * Returns true if archives (e.g. .zip or .rar) should be browsable by
	 * PMS, false otherwise.
	 * @return True if archives should be browsable.
	 */
	public boolean isArchiveBrowsing() {
		return getBoolean(KEY_OPEN_ARCHIVES, false);
	}

	/**
	 * Set to true if archives (e.g. .zip or .rar) should be browsable by
	 * PMS, false otherwise.
	 * @param value Set to true if archives should be browsable.
	 */
	public void setArchiveBrowsing(boolean value) {
		configuration.setProperty(KEY_OPEN_ARCHIVES, value);
	}

	/**
	 * Returns true if MEncoder should use the deinterlace filter, false
	 * otherwise.
	 * @return True if the deinterlace filter should be used.
	 */
	public boolean isMencoderYadif() {
		return getBoolean(KEY_MENCODER_YADIF, false);
	}

	/**
	 * Set to true if MEncoder should use the deinterlace filter, false
	 * otherwise.
	 * @param value Set ot true if the deinterlace filter should be used.
	 */
	public void setMencoderYadif(boolean value) {
		configuration.setProperty(KEY_MENCODER_YADIF, value);
	}

	/**
	 * Returns true if MEncoder should be used to upscale the video to an
	 * optimal resolution. Default value is false, meaning the renderer will
	 * upscale the video itself.
	 *
	 * @return True if MEncoder should be used, false otherwise.
	 * @see {@link #getMencoderScaleX(int)}, {@link #getMencoderScaleY(int)}
	 */
	public boolean isMencoderScaler() {
		return getBoolean(KEY_MENCODER_SCALER, false);
	}

	/**
	 * Set to true if MEncoder should be used to upscale the video to an
	 * optimal resolution. Set to false to leave upscaling to the renderer.
	 *
	 * @param value Set to true if MEncoder should be used to upscale.
	 * @see {@link #setMencoderScaleX(int)}, {@link #setMencoderScaleY(int)}
	 */
	public void setMencoderScaler(boolean value) {
		configuration.setProperty(KEY_MENCODER_SCALER, value);
	}

	/**
	 * Returns the width in pixels to which a video should be scaled when
	 * {@link #isMencoderScaler()} returns true.
	 *
	 * @return The width in pixels.
	 */
	public int getMencoderScaleX() {
		return getInt(KEY_MENCODER_SCALEX, 0);
	}

	/**
	 * Sets the width in pixels to which a video should be scaled when
	 * {@link #isMencoderScaler()} returns true.
	 *
	 * @param value The width in pixels.
	 */
	public void setMencoderScaleX(int value) {
		configuration.setProperty(KEY_MENCODER_SCALEX, value);
	}

	/**
	 * Returns the height in pixels to which a video should be scaled when
	 * {@link #isMencoderScaler()} returns true.
	 *
	 * @return The height in pixels.
	 */
	public int getMencoderScaleY() {
		return getInt(KEY_MENCODER_SCALEY, 0);
	}

	/**
	 * Sets the height in pixels to which a video should be scaled when
	 * {@link #isMencoderScaler()} returns true.
	 *
	 * @param value The height in pixels.
	 */
	public void setMencoderScaleY(int value) {
		configuration.setProperty(KEY_MENCODER_SCALEY, value);
	}

	/**
	 * Returns the number of audio channels that MEncoder should use for
	 * transcoding. Default value is 6 (for 5.1 audio).
	 *
	 * @return The number of audio channels.
	 */
	public int getAudioChannelCount() {
		return getInt(KEY_AUDIO_CHANNEL_COUNT, 6);
	}

	/**
	 * Sets the number of audio channels that MEncoder should use for
	 * transcoding.
	 *
	 * @param value The number of audio channels.
	 */
	public void setAudioChannelCount(int value) {
		configuration.setProperty(KEY_AUDIO_CHANNEL_COUNT, value);
	}

	/**
	 * Sets the AC3 audio bitrate, which determines the quality of digital
	 * audio sound. An AV-receiver or amplifier has to be capable of playing
	 * this quality.
	 *
	 * @param value The AC3 audio bitrate.
	 */
	public void setAudioBitrate(int value) {
		configuration.setProperty(KEY_AUDIO_BITRATE, value);
	}

	/**
	 * Returns the maximum video bitrate to be used by MEncoder. The default
	 * value is 110.
	 *
	 * @return The maximum video bitrate.
	 */
	public String getMaximumBitrate() {
		return getString(KEY_MAX_BITRATE, "110");
	}

	/**
	 * Sets the maximum video bitrate to be used by MEncoder.
	 *
	 * @param value The maximum video bitrate.
	 */
	public void setMaximumBitrate(String value) {
		configuration.setProperty(KEY_MAX_BITRATE, value);
	}

	/**
	 * @deprecated Use {@link #isThumbnailGenerationEnabled()} instead.
	 * <p>
	 * Returns true if thumbnail generation is enabled, false otherwise.
	 * This only determines whether a thumbnailer (e.g. dcraw, MPlayer)
	 * is used to generate thumbnails. It does not reflect whether
	 * thumbnails should be displayed or not.
	 *
	 * @return boolean indicating whether thumbnail generation is enabled.
	 */
	@Deprecated
	public boolean getThumbnailsEnabled() {
		return isThumbnailGenerationEnabled();
	}

	/**
	 * Returns true if thumbnail generation is enabled, false otherwise.
	 *
	 * @return boolean indicating whether thumbnail generation is enabled.
	 */
	public boolean isThumbnailGenerationEnabled() {
		return getBoolean(KEY_THUMBNAIL_GENERATION_ENABLED, true);
	}

	/**
	 * @deprecated Use {@link #setThumbnailGenerationEnabled(boolean)} instead.
	 * <p>
	 * Sets the thumbnail generation option.
	 * This only determines whether a thumbnailer (e.g. dcraw, MPlayer)
	 * is used to generate thumbnails. It does not reflect whether
	 * thumbnails should be displayed or not.
	 *
	 * @return boolean indicating whether thumbnail generation is enabled.
	 */
	@Deprecated
	public void setThumbnailsEnabled(boolean value) {
		setThumbnailGenerationEnabled(value);
	}

	/**
	 * Sets the thumbnail generation option.
	 */
	public void setThumbnailGenerationEnabled(boolean value) {
		configuration.setProperty(KEY_THUMBNAIL_GENERATION_ENABLED, value);
	}

	/**
	 * Returns true if PMS should generate thumbnails for images. Default value
	 * is true.
	 *
	 * @return True if image thumbnails should be generated.
	 */
	public boolean getImageThumbnailsEnabled() {
		return getBoolean(KEY_IMAGE_THUMBNAILS_ENABLED, true);
	}

	/**
	 * Set to true if PMS should generate thumbnails for images.
	 *
	 * @param value True if image thumbnails should be generated.
	 */
	public void setImageThumbnailsEnabled(boolean value) {
		configuration.setProperty(KEY_IMAGE_THUMBNAILS_ENABLED, value);
	}

	/**
	 * Returns the number of CPU cores that should be used for transcoding.
	 *
	 * @return The number of CPU cores.
	 */
	public int getNumberOfCpuCores() {
		int nbcores = Runtime.getRuntime().availableProcessors();
		if (nbcores < 1) {
			nbcores = 1;
		}
		return getInt(KEY_NUMBER_OF_CPU_CORES, nbcores);
	}

	/**
	 * Sets the number of CPU cores that should be used for transcoding. The
	 * maximum value depends on the physical available count of "real processor
	 * cores". That means hyperthreading virtual CPU cores do not count! If you
	 * are not sure, analyze your CPU with the free tool CPU-z on Windows
	 * systems. On Linux have a look at the virtual proc-filesystem: in the
	 * file "/proc/cpuinfo" you will find more details about your CPU. You also
	 * get much information about CPUs from AMD and Intel from their Wikipedia
	 * articles.
	 * <p>
	 * PMS will detect and set the correct amount of cores as the default value.
	 *
	 * @param value The number of CPU cores.
	 */
	public void setNumberOfCpuCores(int value) {
		configuration.setProperty(KEY_NUMBER_OF_CPU_CORES, value);
	}

	/**
	 * @deprecated This method is not used anywhere.
	 */
	@Deprecated
	public boolean isTurboModeEnabled() {
		return getBoolean(KEY_TURBO_MODE_ENABLED, false);
	}

	/**
	 * @deprecated This method is not used anywhere.
	 */
	@Deprecated
	public void setTurboModeEnabled(boolean value) {
		configuration.setProperty(KEY_TURBO_MODE_ENABLED, value);
	}

	/**
	 * Returns true if PMS should start minimized, i.e. without its window
	 * opened. Default value false: to start with a window.
	 *
	 * @return True if PMS should start minimized, false otherwise.
	 */
	public boolean isMinimized() {
		return getBoolean(KEY_MINIMIZED, false);
	}

	/**
	 * Set to true if PMS should start minimized, i.e. without its window
	 * opened.
	 *
	 * @param value True if PMS should start minimized, false otherwise.
	 */
	public void setMinimized(boolean value) {
		configuration.setProperty(KEY_MINIMIZED, value);
	}

	/**
	 * Returns true if UMS should automatically start on Windows.
	 *
	 * @return True if UMS should start automatically, false otherwise.
	 */
	public boolean isAutoStart() {
		File f = new File(WindowsRegistry.readRegistry("HKLM\\SOFTWARE\\Microsoft\\Windows\\CurrentVersion\\Explorer\\Shell Folders", "Common Startup") + "\\Universal Media Server.lnk");

		if (f.exists()) {
			return true;
		}

		return false;
	}

	/**
	 * Set to true if UMS should automatically start on Windows.
	 *
	 * @param value True if UMS should start automatically, false otherwise.
	 */
	public void setAutoStart(boolean value) {
		File sourceFile = new File(WindowsRegistry.readRegistry("HKLM\\SOFTWARE\\Microsoft\\Windows\\CurrentVersion\\Explorer\\Shell Folders", "Common Programs") + "\\Universal Media Server.lnk");
		File destinationFile = new File(WindowsRegistry.readRegistry("HKLM\\SOFTWARE\\Microsoft\\Windows\\CurrentVersion\\Explorer\\Shell Folders", "Common Startup") + "\\Universal Media Server.lnk");

		if (value) {
			try {
				FileUtils.copyFile(sourceFile, destinationFile);
				if (destinationFile.exists()) {
					LOGGER.info("UMS will start automatically with Windows");
				} else {
					LOGGER.info("An error occurred while trying to make UMS start automatically with Windows");
				}
			} catch (IOException e) {
				if (!isAdmin()) {
					try {
						JOptionPane.showMessageDialog(
							(JFrame) (SwingUtilities.getWindowAncestor((Component) PMS.get().getFrame())),
							Messages.getString("NetworkTab.58"),
							Messages.getString("Dialog.PermissionsError"),
							JOptionPane.ERROR_MESSAGE
						);
					} catch (NullPointerException e2) {
						// This happens on the initial program load, ignore it
					}
				} else {
					LOGGER.info("An error occurred while trying to make UMS start automatically with Windows");
				}
			}
		} else {
			if (destinationFile.delete()) {
				LOGGER.info("UMS will not start automatically with Windows");
			} else {
				LOGGER.info("An error occurred while trying to make UMS not start automatically with Windows");
			}
		}
	}

	/**
	 * @deprecated use {@link #isAutoloadSubtitles()} instead.
	 */
	@Deprecated
	public boolean getUseSubtitles() {
		return isAutoloadSubtitles();
	}

	/**
	 * Returns true when PMS should check for external subtitle files with the
	 * same name as the media (*.srt, *.sub, *.ass, etc.). The default value is
	 * true.
	 *
	 * @return True if PMS should check for external subtitle files, false if
	 * 		they should be ignored.
	 */
	public boolean isAutoloadSubtitles() {
		return getBoolean(KEY_AUTOLOAD_SUBTITLES, true);
	}

	/**
	 * @deprecated use {@link #setAutoloadSubtitles(boolean)} instead.
	 */
	@Deprecated
	public void setUseSubtitles(boolean value) {
		setAutoloadSubtitles(value);
	}

	/**
	 * Set to true if PMS should check for external subtitle files with the
	 * same name as the media (*.srt, *.sub, *.ass etc.).
	 *
	 * @param value True if PMS should check for external subtitle files.
	 */
	public void setAutoloadSubtitles(boolean value) {
		configuration.setProperty(KEY_AUTOLOAD_SUBTITLES, value);
	}

	/**
	 * Returns true if PMS should hide the "# Videosettings #" folder on the
	 * DLNA device. The default value is false: PMS will display the folder.
	 *
	 * @return True if PMS should hide the folder, false othewise.
	 */
	public boolean getHideVideoSettings() {
		return getBoolean(KEY_HIDE_VIDEO_SETTINGS, true);
	}

	/**
	 * Set to true if PMS should hide the "# Videosettings #" folder on the
	 * DLNA device, or set to false to make PMS display the folder.
	 *
	 * @param value True if PMS should hide the folder.
	 */
	public void setHideVideoSettings(boolean value) {
		configuration.setProperty(KEY_HIDE_VIDEO_SETTINGS, value);
	}

	/**
	 * Returns true if PMS should cache scanned media in its internal database,
	 * speeding up later retrieval. When false is returned, PMS will not use
	 * cache and media will have to be rescanned.
	 *
	 * @return True if PMS should cache media.
	 */
	public boolean getUseCache() {
		return getBoolean(KEY_USE_CACHE, false);
	}

	/**
	 * Set to true if PMS should cache scanned media in its internal database,
	 * speeding up later retrieval.
	 *
	 * @param value True if PMS should cache media.
	 */
	public void setUseCache(boolean value) {
		configuration.setProperty(KEY_USE_CACHE, value);
	}

	/**
	 * Whether we should pass the flag "convertfps=true" to AviSynth.
	 *
	 * @param value True if we should pass the flag.
	 */
	public void setAvisynthConvertFps(boolean value) {
		configuration.setProperty(KEY_AVISYNTH_CONVERT_FPS, value);
	}

	/**
	 * Returns true if we should pass the flag "convertfps=true" to AviSynth.
	 *
	 * @return True if we should pass the flag.
	 */
	public boolean getAvisynthConvertFps() {
		return getBoolean(KEY_AVISYNTH_CONVERT_FPS, true);
	}

	public void setAvisynthInterFrame(boolean value) {
		configuration.setProperty(KEY_AVISYNTH_INTERFRAME, value);
	}

	public boolean getAvisynthInterFrame() {
		return getBoolean(KEY_AVISYNTH_INTERFRAME, false);
	}

	public void setAvisynthInterFrameGPU(boolean value) {
		configuration.setProperty(KEY_AVISYNTH_INTERFRAME_GPU, value);
	}

	public boolean getAvisynthInterFrameGPU() {
		return getBoolean(KEY_AVISYNTH_INTERFRAME_GPU, false);
	}

	public void setAvisynthMultiThreading(boolean value) {
		configuration.setProperty(KEY_AVISYNTH_MULTITHREADING, value);
	}

	public boolean getAvisynthMultiThreading() {
		return getBoolean(KEY_AVISYNTH_MULTITHREADING, false);
	}

	/**
	 * Returns the template for the AviSynth script. The script string can
	 * contain the character "\u0001", which should be treated as the newline
	 * separator character.
	 *
	 * @return The AviSynth script template.
	 */
	public String getAvisynthScript() {
		return getString(KEY_AVISYNTH_SCRIPT, DEFAULT_AVI_SYNTH_SCRIPT);
	}

	/**
	 * Sets the template for the AviSynth script. The script string may contain
	 * the character "\u0001", which will be treated as newline character.
	 *
	 * @param value The AviSynth script template.
	 */
	public void setAvisynthScript(String value) {
		configuration.setProperty(KEY_AVISYNTH_SCRIPT, value);
	}

	/**
	 * Returns additional codec specific configuration options for MEncoder.
	 *
	 * @return The configuration options.
	 */
	public String getCodecSpecificConfig() {
		return getString(KEY_CODEC_SPEC_SCRIPT, "");
	}

	/**
	 * Sets additional codec specific configuration options for MEncoder.
	 *
	 * @param value The additional configuration options.
	 */
	public void setCodecSpecificConfig(String value) {
		configuration.setProperty(KEY_CODEC_SPEC_SCRIPT, value);
	}

	/**
	 * Returns the maximum size (in MB) that PMS should use for buffering
	 * audio.
	 *
	 * @return The maximum buffer size.
	 */
	public int getMaxAudioBuffer() {
		return getInt(KEY_MAX_AUDIO_BUFFER, 100);
	}

	/**
	 * Returns the minimum size (in MB) that PMS should use for the buffer used
	 * for streaming media.
	 *
	 * @return The minimum buffer size.
	 */
	public int getMinStreamBuffer() {
		return getInt(KEY_MIN_STREAM_BUFFER, 1);
	}

	@Deprecated
	public boolean isFileBuffer() {
		String bufferType = getString(KEY_BUFFER_TYPE, "");
		return bufferType.equals(BUFFER_TYPE_FILE);
	}

	/**
	 * Converts the getMPEG2MainSettings()
	 * from MEncoder's format to FFmpeg's.
	 *
	 * @return MPEG-2 settings formatted for FFmpeg.
	 */
	public String getFfmpegSettings() {
		String mpegSettings = getMPEG2MainSettings();
		mpegSettings = mpegSettings.replaceAll("[^\\d=]", "");
		String mpegSettingsArray[] = mpegSettings.split("=");
		return "-g " + mpegSettingsArray[1] + " -q:v " + mpegSettingsArray[2] + " -qmin " + mpegSettingsArray[3];
	}

	public void setFfmpegMultithreading(boolean value) {
		configuration.setProperty(KEY_FFMPEG_MULTITHREADING, value);
	}

	public boolean isFfmpegMultithreading() {
		boolean isMultiCore = getNumberOfCpuCores() > 1;
		return getBoolean(KEY_FFMPEG_MULTITHREADING, isMultiCore);
	}

	public void setFfmpegAviSynthMultithreading(boolean value) {
		configuration.setProperty(KEY_FFMPEG_AVISYNTH_MULTITHREADING, value);
	}

	public boolean isFfmpegAviSynthMultithreading() {
		boolean isMultiCore = getNumberOfCpuCores() > 1;
		return getBoolean(KEY_FFMPEG_AVISYNTH_MULTITHREADING, isMultiCore);
	}

	/**
	 * Whether we should pass the flag "convertfps=true" to AviSynth.
	 *
	 * @param value True if we should pass the flag.
	 */
	public void setFfmpegAvisynthConvertFps(boolean value) {
		configuration.setProperty(KEY_AVISYNTH_CONVERT_FPS, value);
	}

	/**
	 * Returns true if we should pass the flag "convertfps=true" to AviSynth.
	 *
	 * @return True if we should pass the flag.
	 */
	public boolean getFfmpegAvisynthConvertFps() {
		return getBoolean(KEY_FFMPEG_AVISYNTH_CONVERT_FPS, true);
	}

	public void setFfmpegAvisynthInterFrame(boolean value) {
		configuration.setProperty(KEY_FFMPEG_AVISYNTH_INTERFRAME, value);
	}

	public boolean getFfmpegAvisynthInterFrame() {
		return getBoolean(KEY_FFMPEG_AVISYNTH_INTERFRAME, false);
	}

	public void setFfmpegAvisynthInterFrameGPU(boolean value) {
		configuration.setProperty(KEY_FFMPEG_AVISYNTH_INTERFRAME_GPU, value);
	}

	public boolean getFfmpegAvisynthInterFrameGPU() {
		return getBoolean(KEY_FFMPEG_AVISYNTH_INTERFRAME_GPU, false);
	}

	public boolean isMencoderNoOutOfSync() {
		return getBoolean(KEY_MENCODER_NO_OUT_OF_SYNC, true);
	}

	public void setMencoderNoOutOfSync(boolean value) {
		configuration.setProperty(KEY_MENCODER_NO_OUT_OF_SYNC, value);
	}

	public boolean getTrancodeBlocksMultipleConnections() {
		return getBoolean(KEY_TRANSCODE_BLOCKS_MULTIPLE_CONNECTIONS, false);
	}

	public void setTranscodeBlocksMultipleConnections(boolean value) {
		configuration.setProperty(KEY_TRANSCODE_BLOCKS_MULTIPLE_CONNECTIONS, value);
	}

	public boolean getTrancodeKeepFirstConnections() {
		return getBoolean(KEY_TRANSCODE_KEEP_FIRST_CONNECTION, true);
	}

	public void setTrancodeKeepFirstConnections(boolean value) {
		configuration.setProperty(KEY_TRANSCODE_KEEP_FIRST_CONNECTION, value);
	}

	public String getCharsetEncoding() {
		return getString(KEY_CHARSET_ENCODING, "850");
	}

	public void setCharsetEncoding(String value) {
		configuration.setProperty(KEY_CHARSET_ENCODING, value);
	}

	public boolean isMencoderIntelligentSync() {
		return getBoolean(KEY_MENCODER_INTELLIGENT_SYNC, true);
	}

	public void setMencoderIntelligentSync(boolean value) {
		configuration.setProperty(KEY_MENCODER_INTELLIGENT_SYNC, value);
	}

	@Deprecated
	public String getFfmpegAlternativePath() {
		return getString(KEY_FFMPEG_ALTERNATIVE_PATH, null);
	}

	@Deprecated
	public void setFfmpegAlternativePath(String value) {
		configuration.setProperty(KEY_FFMPEG_ALTERNATIVE_PATH, value);
	}

	public boolean getSkipLoopFilterEnabled() {
		return getBoolean(KEY_SKIP_LOOP_FILTER_ENABLED, false);
	}

	/**
	 * The list of network interfaces that should be skipped when checking
	 * for an available network interface. Entries should be comma separated
	 * and typically exclude the number at the end of the interface name.
	 * <p>
	 * Default is to skip the interfaces created by Virtualbox, OpenVPN and
	 * Parallels: "tap,vmnet,vnic".
	 * @return The string of network interface names to skip.
	 */
	public List<String> getSkipNetworkInterfaces() {
		return getStringList(KEY_SKIP_NETWORK_INTERFACES, "tap,vmnet,vnic");
	}

	public void setSkipLoopFilterEnabled(boolean value) {
		configuration.setProperty(KEY_SKIP_LOOP_FILTER_ENABLED, value);
	}

	/**
	 * @deprecated Use {@link #getMPEG2MainSettings()} instead.
	 */
	public String getMencoderMainSettings() {
		return getMPEG2MainSettings();
	}

	public String getMPEG2MainSettings() {
		return getString(KEY_MPEG2_MAIN_SETTINGS, "keyint=5:vqscale=1:vqmin=2");
	}

	/**
	 * @deprecated Use {@link #setMPEG2MainSettings(String)} instead.
	 */
	public void setMencoderMainSettings(String value) {
		setMPEG2MainSettings(value);
	}

	public void setMPEG2MainSettings(String value) {
		configuration.setProperty(KEY_MPEG2_MAIN_SETTINGS, value);
	}

	public String getMencoderVobsubSubtitleQuality() {
		return getString(KEY_MENCODER_VOBSUB_SUBTITLE_QUALITY, "3");
	}

	public void setMencoderVobsubSubtitleQuality(String value) {
		configuration.setProperty(KEY_MENCODER_VOBSUB_SUBTITLE_QUALITY, value);
	}

	public String getMencoderOverscanCompensationWidth() {
		return getString(KEY_MENCODER_OVERSCAN_COMPENSATION_WIDTH, "0");
	}

	public void setMencoderOverscanCompensationWidth(String value) {
		if (value.trim().length() == 0) {
			value = "0";
		}
		configuration.setProperty(KEY_MENCODER_OVERSCAN_COMPENSATION_WIDTH, value);
	}

	public String getMencoderOverscanCompensationHeight() {
		return getString(KEY_MENCODER_OVERSCAN_COMPENSATION_HEIGHT, "0");
	}

	public void setMencoderOverscanCompensationHeight(String value) {
		if (value.trim().length() == 0) {
			value = "0";
		}
		configuration.setProperty(KEY_MENCODER_OVERSCAN_COMPENSATION_HEIGHT, value);
	}

	public void setEnginesAsList(ArrayList<String> enginesAsList) {
		configuration.setProperty(KEY_ENGINES, listToString(enginesAsList));
	}

	public List<String> getEnginesAsList(SystemUtils registry) {
		List<String> engines = stringToList(getString(KEY_ENGINES, "mencoder,avsmencoder,tsmuxer,ffmpegvideo,ffmpegaudio,mplayeraudio,tsmuxeraudio,ffmpegwebvideo,vlcvideo,mencoderwebvideo,mplayervideodump,mplayerwebaudio,vlcaudio,ffmpegdvrmsremux,rawthumbs"));
		engines = hackAvs(registry, engines);
		return engines;
	}

	private static String listToString(List<String> enginesAsList) {
		return StringUtils.join(enginesAsList, LIST_SEPARATOR);
	}

	private static List<String> stringToList(String input) {
		List<String> output = new ArrayList<String>();
		Collections.addAll(output, StringUtils.split(input, LIST_SEPARATOR));
		return output;
	}

	// TODO: Get this out of here
	private static List<String> hackAvs(SystemUtils registry, List<String> input) {
		List<String> toBeRemoved = new ArrayList<String>();
		for (String engineId : input) {
			if (engineId.startsWith("avs") && !registry.isAvis() && Platform.isWindows()) {
				if (!avsHackLogged) {
					LOGGER.info("AviSynth is not installed. You cannot use " + engineId + " as a transcoding engine.");
					avsHackLogged = true;
				}

				toBeRemoved.add(engineId);
			}
		}

		List<String> output = new ArrayList<String>();
		output.addAll(input);
		output.removeAll(toBeRemoved);
		return output;
	}

	public void save() throws ConfigurationException {
		configuration.save();
		LOGGER.info("Configuration saved to: " + PROFILE_PATH);
	}

	public String getFolders() {
		return getString(KEY_FOLDERS, "");
	}

	public void setFolders(String value) {
		configuration.setProperty(KEY_FOLDERS, value);
	}

	public String getNetworkInterface() {
		return getString(KEY_NETWORK_INTERFACE, "");
	}

	public void setNetworkInterface(String value) {
		configuration.setProperty(KEY_NETWORK_INTERFACE, value);
	}

	public boolean isHideEngineNames() {
		return getBoolean(KEY_HIDE_ENGINENAMES, true);
	}

	public void setHideEngineNames(boolean value) {
		configuration.setProperty(KEY_HIDE_ENGINENAMES, value);
	}

	public boolean isHideExtensions() {
		return getBoolean(KEY_HIDE_EXTENSIONS, true);
	}

	public void setHideExtensions(boolean value) {
		configuration.setProperty(KEY_HIDE_EXTENSIONS, value);
	}

	public String getShares() {
		return getString(KEY_SHARES, "");
	}

	public void setShares(String value) {
		configuration.setProperty(KEY_SHARES, value);
	}

	public String getNoTranscode() {
		return getString(KEY_NOTRANSCODE, "");
	}

	public void setNoTranscode(String value) {
		configuration.setProperty(KEY_NOTRANSCODE, value);
	}

	public String getForceTranscode() {
		return getString(KEY_FORCETRANSCODE, "");
	}

	public void setForceTranscode(String value) {
		configuration.setProperty(KEY_FORCETRANSCODE, value);
	}

	public void setMencoderMT(boolean value) {
		configuration.setProperty(KEY_MENCODER_MT, value);
	}

	public boolean getMencoderMT() {
		boolean isMultiCore = getNumberOfCpuCores() > 1;
		return getBoolean(KEY_MENCODER_MT, isMultiCore);
	}

	public void setRemuxAC3(boolean value) {
		configuration.setProperty(KEY_MENCODER_REMUX_AC3, value);
	}

	public boolean isRemuxAC3() {
		return getBoolean(KEY_MENCODER_REMUX_AC3, true);
	}

	public void setMencoderRemuxMPEG2(boolean value) {
		configuration.setProperty(KEY_MENCODER_REMUX_MPEG2, value);
	}

	public boolean isMencoderRemuxMPEG2() {
		return getBoolean(KEY_MENCODER_REMUX_MPEG2, true);
	}

	public void setDisableFakeSize(boolean value) {
		configuration.setProperty(KEY_DISABLE_FAKESIZE, value);
	}

	public boolean isDisableFakeSize() {
		return getBoolean(KEY_DISABLE_FAKESIZE, false);
	}

	public void setMencoderAssDefaultStyle(boolean value) {
		configuration.setProperty(KEY_MENCODER_ASS_DEFAULTSTYLE, value);
	}

	public boolean isMencoderAssDefaultStyle() {
		return getBoolean(KEY_MENCODER_ASS_DEFAULTSTYLE, true);
	}

	public int getMEncoderOverscan() {
		return getInt(KEY_OVERSCAN, 0);
	}

	public void setMEncoderOverscan(int value) {
		configuration.setProperty(KEY_OVERSCAN, value);
	}

	/**
	 * Returns sort method to use for ordering lists of files. One of the
	 * following values is returned:
	 * <ul>
	 * <li>0: Locale-sensitive A-Z</li>
	 * <li>1: Sort by modified date, newest first</li>
	 * <li>2: Sort by modified date, oldest first</li>
	 * <li>3: Case-insensitive ASCIIbetical sort</li>
	 * <li>4: Locale-sensitive natural sort</li>
	 * </ul>
	 * Default value is 4.
	 * @return The sort method
	 */
	public int getSortMethod() {
		return getInt(KEY_SORT_METHOD, 4);
	}

	/**
	 * Set the sort method to use for ordering lists of files. The following
	 * values are recognized:
	 * <ul>
	 * <li>0: Locale-sensitive A-Z</li>
	 * <li>1: Sort by modified date, newest first</li>
	 * <li>2: Sort by modified date, oldest first</li>
	 * <li>3: Case-insensitive ASCIIbetical sort</li>
	 * <li>4: Locale-sensitive natural sort</li>
	 * </ul>
	 * @param value The sort method to use
	 */
	public void setSortMethod(int value) {
		configuration.setProperty(KEY_SORT_METHOD, value);
	}

	public int getAudioThumbnailMethod() {
		return getInt(KEY_AUDIO_THUMBNAILS_METHOD, 0);
	}

	public void setAudioThumbnailMethod(int value) {
		configuration.setProperty(KEY_AUDIO_THUMBNAILS_METHOD, value);
	}

	public String getAlternateThumbFolder() {
		return getString(KEY_ALTERNATE_THUMB_FOLDER, "");
	}

	public void setAlternateThumbFolder(String value) {
		configuration.setProperty(KEY_ALTERNATE_THUMB_FOLDER, value);
	}

	public String getAlternateSubsFolder() {
		return getString(KEY_ALTERNATE_SUBS_FOLDER, "");
	}

	public void setAlternateSubsFolder(String value) {
		configuration.setProperty(KEY_ALTERNATE_SUBS_FOLDER, value);
	}

	public void setDTSEmbedInPCM(boolean value) {
		configuration.setProperty(KEY_EMBED_DTS_IN_PCM, value);
	}

	public boolean isDTSEmbedInPCM() {
		return getBoolean(KEY_EMBED_DTS_IN_PCM, false);
	}

	public void setMencoderMuxWhenCompatible(boolean value) {
		configuration.setProperty(KEY_MENCODER_MUX_COMPATIBLE, value);
	}

	public boolean isMencoderMuxWhenCompatible() {
		return getBoolean(KEY_MENCODER_MUX_COMPATIBLE, true);
	}

	public void setMuxAllAudioTracks(boolean value) {
		configuration.setProperty(KEY_MUX_ALLAUDIOTRACKS, value);
	}

	public boolean isMuxAllAudioTracks() {
		return getBoolean(KEY_MUX_ALLAUDIOTRACKS, false);
	}

	public void setUseMplayerForVideoThumbs(boolean value) {
		configuration.setProperty(KEY_USE_MPLAYER_FOR_THUMBS, value);
	}

	public boolean isUseMplayerForVideoThumbs() {
		return getBoolean(KEY_USE_MPLAYER_FOR_THUMBS, false);
	}

	public String getIpFilter() {
		return getString(KEY_IP_FILTER, "");
	}

	public synchronized IpFilter getIpFiltering() {
	    filter.setRawFilter(getIpFilter());
	    return filter;
	}

	public void setIpFilter(String value) {
		configuration.setProperty(KEY_IP_FILTER, value);
	}

	public void setPreventsSleep(boolean value) {
		configuration.setProperty(KEY_PREVENTS_SLEEP, value);
	}

	public boolean isPreventsSleep() {
		return getBoolean(KEY_PREVENTS_SLEEP, false);
	}

	public void setHTTPEngineV2(boolean value) {
		configuration.setProperty(KEY_HTTP_ENGINE_V2, value);
	}

	public boolean isHTTPEngineV2() {
		return getBoolean(KEY_HTTP_ENGINE_V2, true);
	}

	public boolean getIphotoEnabled() {
		return getBoolean(KEY_IPHOTO_ENABLED, false);
	}

	public void setIphotoEnabled(boolean value) {
		configuration.setProperty(KEY_IPHOTO_ENABLED, value);
	}

	public boolean getApertureEnabled() {
		return getBoolean(KEY_APERTURE_ENABLED, false);
	}

	public void setApertureEnabled(boolean value) {
		configuration.setProperty(KEY_APERTURE_ENABLED, value);
	}

	public boolean getItunesEnabled() {
		return getBoolean(KEY_ITUNES_ENABLED, false);
	}

	public void setItunesEnabled(boolean value) {
		configuration.setProperty(KEY_ITUNES_ENABLED, value);
	}

	public boolean isHideEmptyFolders() {
		return getBoolean(PmsConfiguration.KEY_HIDE_EMPTY_FOLDERS, false);
	}

	public void setHideEmptyFolders(final boolean value) {
		this.configuration.setProperty(PmsConfiguration.KEY_HIDE_EMPTY_FOLDERS, value);
	}

	public boolean isHideMediaLibraryFolder() {
		return getBoolean(PmsConfiguration.KEY_HIDE_MEDIA_LIBRARY_FOLDER, false);
	}

	public void setHideMediaLibraryFolder(final boolean value) {
		this.configuration.setProperty(PmsConfiguration.KEY_HIDE_MEDIA_LIBRARY_FOLDER, value);
	}

	public boolean getHideTranscodeEnabled() {
		return getBoolean(KEY_HIDE_TRANSCODE_FOLDER, false);
	}

	public void setHideTranscodeEnabled(boolean value) {
		configuration.setProperty(KEY_HIDE_TRANSCODE_FOLDER, value);
	}

	public boolean isDvdIsoThumbnails() {
		return getBoolean(KEY_DVDISO_THUMBNAILS, false);
	}

	public void setDvdIsoThumbnails(boolean value) {
		configuration.setProperty(KEY_DVDISO_THUMBNAILS, value);
	}

	public Object getCustomProperty(String property) {
		return configuration.getProperty(property);
	}

	public void setCustomProperty(String property, Object value) {
		configuration.setProperty(property, value);
	}

	public boolean isChapterSupport() {
		return getBoolean(KEY_CHAPTER_SUPPORT, false);
	}

	public void setChapterSupport(boolean value) {
		configuration.setProperty(KEY_CHAPTER_SUPPORT, value);
	}

	public int getChapterInterval() {
		return getInt(KEY_CHAPTER_INTERVAL, 5);
	}

	public void setChapterInterval(int value) {
		configuration.setProperty(KEY_CHAPTER_INTERVAL, value);
	}

	public int getSubsColor() {
		return getInt(KEY_SUBS_COLOR, 0xffffffff);
	}

	public void setSubsColor(int value) {
		configuration.setProperty(KEY_SUBS_COLOR, value);
	}

	public boolean isFix25FPSAvMismatch() {
		return getBoolean(KEY_FIX_25FPS_AV_MISMATCH, false);
	}

	public void setFix25FPSAvMismatch(boolean value) {
		configuration.setProperty(KEY_FIX_25FPS_AV_MISMATCH, value);
	}

	public int getVideoTranscodeStartDelay() {
		return getInt(KEY_VIDEOTRANSCODE_START_DELAY, 6);
	}

	public void setVideoTranscodeStartDelay(int value) {
		configuration.setProperty(KEY_VIDEOTRANSCODE_START_DELAY, value);
	}

	public boolean isAudioResample() {
		return getBoolean(KEY_AUDIO_RESAMPLE, true);
	}

	public void setAudioResample(boolean value) {
		configuration.setProperty(KEY_AUDIO_RESAMPLE, value);
	}

	public boolean isIgnoreTheWordThe() {
		return getBoolean(KEY_IGNORE_THE_WORD_THE, true);
	}

	public void setIgnoreTheWordThe(boolean value) {
		configuration.setProperty(KEY_IGNORE_THE_WORD_THE, value);
	}

	/**
	 * Returns the name of the renderer to fall back on when header matching
	 * fails. PMS will recognize the configured renderer instead of "Unknown
	 * renderer". Default value is "", which means PMS will return the unknown
	 * renderer when no match can be made.
	 *
	 * @return The name of the renderer PMS should fall back on when header
	 *         matching fails.
	 * @see #isRendererForceDefault()
	 */
	public String getRendererDefault() {
		return getString(KEY_RENDERER_DEFAULT, "");
	}

	/**
	 * Sets the name of the renderer to fall back on when header matching
	 * fails. PMS will recognize the configured renderer instead of "Unknown
	 * renderer". Set to "" to make PMS return the unknown renderer when no
	 * match can be made.
	 *
	 * @param value The name of the renderer to fall back on. This has to be
	 *              <code>""</code> or a case insensitive match with the name
	 *              used in any render configuration file.
	 * @see #setRendererForceDefault(boolean)
	 */
	public void setRendererDefault(String value) {
		configuration.setProperty(KEY_RENDERER_DEFAULT, value);
	}

	/**
	 * Returns true when PMS should not try to guess connecting renderers
	 * and instead force picking the defined fallback renderer. Default
	 * value is false, which means PMS will attempt to recognize connecting
	 * renderers by their headers.
	 *
	 * @return True when the fallback renderer should always be picked.
	 * @see #getRendererDefault()
	 */
	public boolean isRendererForceDefault() {
		return getBoolean(KEY_RENDERER_FORCE_DEFAULT, false);
	}

	/**
	 * Set to true when PMS should not try to guess connecting renderers
	 * and instead force picking the defined fallback renderer. Set to false
	 * to make PMS attempt to recognize connecting renderers by their headers.
	 *
	 * @param value True when the fallback renderer should always be picked.
	 * @see #setRendererDefault(String)
	 */
	public void setRendererForceDefault(boolean value) {
		configuration.setProperty(KEY_RENDERER_FORCE_DEFAULT, value);
	}

	public String getVirtualFolders() {
		return getString(KEY_VIRTUAL_FOLDERS, "");
	}

	public String getProfilePath() {
		return PROFILE_PATH;
	}

	public String getProfileDirectory() {
		return PROFILE_DIRECTORY;
	}

	public String getPluginDirectory() {
		return getString(KEY_PLUGIN_DIRECTORY, "plugins");
	}

	public void setPluginDirectory(String value) {
		configuration.setProperty(KEY_PLUGIN_DIRECTORY, value);
	}

	public String getProfileName() {
		if (HOSTNAME == null) { // calculate this lazily
			try {
				HOSTNAME = InetAddress.getLocalHost().getHostName();
			} catch (UnknownHostException e) {
				LOGGER.info("Can't determine hostname");
				HOSTNAME = "unknown host";
			}
		}

		return getString(KEY_PROFILE_NAME, HOSTNAME);
	}

	public boolean isAutoUpdate() {
		return Build.isUpdatable() && getBoolean(KEY_AUTO_UPDATE, false);
	}

	public void setAutoUpdate(boolean value) {
		configuration.setProperty(KEY_AUTO_UPDATE, value);
	}

	public String getIMConvertPath() {
		return programPaths.getIMConvertPath();
	}

	public int getUpnpPort() {
		return getInt(KEY_UPNP_PORT, 1900);
	}

	public String getUuid() {
		return getString(KEY_UUID, null);
	}

	public void setUuid(String value){
		configuration.setProperty(KEY_UUID, value);
	}

	public void addConfigurationListener(ConfigurationListener l) {
		configuration.addConfigurationListener(l);
	}

	public void removeConfigurationListener(ConfigurationListener l) {
		configuration.removeConfigurationListener(l);
	}

	public boolean getFolderLimit() {
		return getBoolean(KEY_FOLDER_LIMIT, false);
	}

	// FIXME this is undocumented and misnamed
	@Deprecated
	public boolean initBufferMax() {
		return getBoolean(KEY_BUFFER_MAX, false);
	}

	public String getScriptDir() {
		return getString(KEY_SCRIPT_DIR, null);
	}

	public String getPluginPurgeAction() {
		return getString(KEY_PLUGIN_PURGE_ACTION, "delete");
	}

	public boolean getSearchFolder() {
		return getBoolean(KEY_SEARCH_FOLDER, false);
	}

	public int getSearchRecurse() {
		if (getBoolean(KEY_SEARCH_RECURSE, true)) {
			return 100;
		} else {
			return 0;
		}
	}

	public void reload() {
		try {
			configuration.refresh();
		} catch (ConfigurationException e) {
			LOGGER.error(null, e);
		}
	}

	/**
	 * Retrieve the name of the folder used to select subtitles, audio channels, chapters, engines &amp;c.
	 * Defaults to the localized version of <pre>#--TRANSCODE--#</pre>.
	 * @return The folder name.
	 */
	public String getTranscodeFolderName() {
		return getString(KEY_TRANSCODE_FOLDER_NAME, Messages.getString("TranscodeVirtualFolder.0"));
	}

	/**
	 * Set a custom name for the <pre>#--TRANSCODE--#</pre> folder.
	 * @param name The folder name.
	 */
	public void setTranscodeFolderName(String name) {
		configuration.setProperty(KEY_TRANSCODE_FOLDER_NAME, name);
	}

	public boolean getLastPlayed() {
		return getBoolean(KEY_LAST_PLAYED, false);
	}

	/**
	 * State if the video hardware acceleration is allowed
	 * @return true if hardware acceleration is allowed, false otherwise
	 */
	public boolean isGPUAcceleration() {
		return getBoolean(KEY_GPU_ACCELERATION, false);
	}

	/**
	 * Set the video hardware acceleration enable/disable
	 * @param value true if hardware acceleration is allowed, false otherwise
	 */
	public void setGPUAcceleration(boolean value) {
		configuration.setProperty(KEY_GPU_ACCELERATION, value);
	}

	/**
	 * Finds out whether the program has admin rights.
	 * It only checks on Windows and returns true if on a non-Windows OS.
	 *
	 * Note: Detection of Windows 8 depends on the user having a version of
	 * JRE newer than 1.6.0_31 installed.
	 *
	 * TODO: We should make it check for rights on other operating systems.
	 */
	public boolean isAdmin() {
		if (
			"Windows 8".equals(System.getProperty("os.name")) ||
			"Windows 7".equals(System.getProperty("os.name")) ||
			"Windows Vista".equals(System.getProperty("os.name"))
		) {
			try {
				String command = "reg query \"HKU\\S-1-5-19\"";
				Process p = Runtime.getRuntime().exec(command);
				p.waitFor();
				int exitValue = p.exitValue();

				if (0 == exitValue) {
					return true;
				}

				return false;
			} catch (Exception e) {
				LOGGER.error("Something prevented UMS from checking Windows permissions", e);
			}
		}

		return true;
	}

	/* Start without external netowrk (increase startup speed) */
	public static final String KEY_EXTERNAL_NETWORK = "external_network";

	public boolean getExternalNetwork() {
		return getBoolean(KEY_EXTERNAL_NETWORK, true);
	}

	public void setExternalNetwork(boolean b) {
		configuration.setProperty(KEY_EXTERNAL_NETWORK, b);
	}

	/* Credential path handling */
	public static final String KEY_CRED_PATH = "cred.path";

	public void initCred() throws IOException {
		String cp = getCredPath();
		if (StringUtils.isEmpty(cp)) {
			// need to make sure we got a cred path here
			cp = new File(getProfileDirectory() + File.separator + "UMS.cred").getAbsolutePath();
			configuration.setProperty(KEY_CRED_PATH, cp);
			try {
				configuration.save();
			} catch (ConfigurationException e) {
			}
		}

		// Now we know cred path is set
		File f = new File(cp);
		if (!f.exists()) {
			// cred path is set but file isn't there
			// create empty file with some comments
			FileOutputStream fos = new FileOutputStream(f);
			StringBuilder sb = new StringBuilder();
			sb.append("# Add credentials to the file");
			sb.append("\n");
			sb.append("# on the format tag=user,pwd");
			sb.append("\n");
			sb.append("# For example:");
			sb.append("\n");
			sb.append("# channels.xxx=name,secret");
			sb.append("\n");
			fos.write(sb.toString().getBytes());
			fos.flush();
			fos.close();
		}
	}

	public String getCredPath() {
		return getString(KEY_CRED_PATH, "");
	}

	public File getCredFile() {
		return new File(getCredPath());
	}

	public int getATZLimit() {
		int tmp = getInt(KEY_ATZ_LIMIT, 10000);
		if (tmp <= 2) {
			// this is silly, ignore
			tmp = 10000;
		}
		return tmp;
	}

	public void setATZLimit(int val) {
		if (val <= 2) {
			// clear prop
			configuration.clearProperty(KEY_ATZ_LIMIT);
			return;
		}
		configuration.setProperty(KEY_ATZ_LIMIT, val);
	}

	public void setATZLimit(String str) {
		try {
			setATZLimit(Integer.parseInt(str));
		} catch (Exception e) {
			setATZLimit(0);
		}
	}

	private String KEY_DATA_DIR = "data_dir_path";

	public String getDataDir() {
		return getString(KEY_DATA_DIR, "data");
	}

	public String getDataFile(String str) {
		return getDataDir() + File.separator + str;
	}
}<|MERGE_RESOLUTION|>--- conflicted
+++ resolved
@@ -201,11 +201,8 @@
 	private static final String KEY_UUID = "uuid";
 	private static final String KEY_VIDEOTRANSCODE_START_DELAY = "key_videotranscode_start_delay"; // TODO (breaking change): should be renamed to e.g. videotranscode_start_delay
 	private static final String KEY_VIRTUAL_FOLDERS = "vfolders";
-<<<<<<< HEAD
 	private static final String KEY_LAST_PLAYED = "last_played";
 
-=======
->>>>>>> 6d15e56f
 	// the name of the subdirectory under which PMS config files are stored for this build (default: PMS).
 	// see Build for more details
 	private static final String PROFILE_DIRECTORY_NAME = Build.getProfileDirectoryName();
