/*
 * PS3 Media Server, for streaming any medias to your PS3.
 * Copyright (C) 2008  A.Brochard
 *
 * This program is free software; you can redistribute it and/or
 * modify it under the terms of the GNU General Public License
 * as published by the Free Software Foundation; version 2
 * of the License only.
 *
 * This program is distributed in the hope that it will be useful,
 * but WITHOUT ANY WARRANTY; without even the implied warranty of
 * MERCHANTABILITY or FITNESS FOR A PARTICULAR PURPOSE.  See the
 * GNU General Public License for more details.
 *
 * You should have received a copy of the GNU General Public License
 * along with this program; if not, write to the Free Software
 * Foundation, Inc., 51 Franklin Street, Fifth Floor, Boston, MA  02110-1301, USA.
 */
package net.pms.formats;

public class ISO extends MPG {
	public static final String[] ISO_EXTENSIONS = new String[] {
		"img",
		"iso"
	};

	/**
	 * {@inheritDoc} 
	 */
	@Override
	public Identifier getIdentifier() {
		return Identifier.ISO;
	}

<<<<<<< HEAD
	@Override
	public ArrayList<Class<? extends Player>> getProfiles() {
		ArrayList<Class<? extends Player>> list = new ArrayList<Class<? extends Player>>();
		list.add(MEncoderVideo.class);
		return list;
	}

=======
>>>>>>> 7affe3d2
	/**
	 * @deprecated Use {@link #isCompatible(DLNAMediaInfo, RendererConfiguration)} instead.
	 * <p>
	 * Returns whether or not a format can be handled by the PS3 natively.
	 * This means the format can be streamed to PS3 instead of having to be
	 * transcoded.
	 * 
	 * @return True if the format can be handled by PS3, false otherwise.
	 */
	@Deprecated
	@Override
	public boolean ps3compatible() {
		return false;
	}

	/**
	 * {@inheritDoc}
	 */
	@Override
	public String[] getSupportedExtensions() {
		return ISO_EXTENSIONS;
	}
}<|MERGE_RESOLUTION|>--- conflicted
+++ resolved
@@ -32,16 +32,6 @@
 		return Identifier.ISO;
 	}
 
-<<<<<<< HEAD
-	@Override
-	public ArrayList<Class<? extends Player>> getProfiles() {
-		ArrayList<Class<? extends Player>> list = new ArrayList<Class<? extends Player>>();
-		list.add(MEncoderVideo.class);
-		return list;
-	}
-
-=======
->>>>>>> 7affe3d2
 	/**
 	 * @deprecated Use {@link #isCompatible(DLNAMediaInfo, RendererConfiguration)} instead.
 	 * <p>
