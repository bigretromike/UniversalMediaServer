#----------------------------------------------------------------------------
# Profile for the Freecom MusicPal webradio client.
# See DefaultRenderer.conf for descriptions of all the available options.
#

<<<<<<< HEAD
#------------------------------------------------------------
# General informations / detection

RendererName=Freecom MusicPal
RendererIcon=freecommusicpal.png

# UserAgent: regular expression to detect the connected renderer
UserAgentSearch=pvConnect DLNADOC/1.50

UpnpDetailsSearch=Freecom

# Basic capabilities
Video=false
Audio=true
Image=false

#------------------------------------------------------------
# DLNA settings

# Use the DLNA feature seek by time and not by range
SeekByTime=false

#------------------------------------------------------------
# Transcoding/Muxing capabilities
#

# Transcode profiles for video and audio engines
# currently supported: MPEGPS-MPEG2-AC3, MPEGTS-MPEG2-AC3 or WMV for video, LPCM, WAV or MP3 for audio
TranscodeVideo=MPEGPS-MPEG2-AC3
TranscodeAudio=WAV

# Use default DVD buffer size: false = greater bitrate and faster encoding,
# but can generate incompatible videos, depends of your media renderer
DefaultVBVBufSize=false

# Muxing capabilities: Does the media renderer supports H264 and MPEG2 in a mpegts file ?
MuxH264ToMpegTS=true

# Does the media renderer supports DTS in a mpeg file ?
MuxDTSToMpeg=false

# Does the media renderer supports DTS wrapped into LPCM in a mpeg file ?
WrapDTSIntoPCM=true

# Does the media renderer supports LPCM in a mpeg file ?
MuxLPCMToMpeg=true

# Maximum bitrate supported by the media renderer (0=unlimited)
MaxVideoBitrateMbps=0

# Max Width and Height supported by the media renderer (0=unlimited)
MaxVideoWidth=1920
MaxVideoHeight=1080

# Does the media renderer supports only H264 L4.1 at most ?
H264Level41Limited=true

# Does music files need to be resampled at 44.1kHz?
TranscodeAudioTo441kHz=false

# Does the client need to receive transcoded video with minimal delay ? (Useful when the client has a small timeout delay)
TranscodeFastStart=false

# Size of the transcoded file (unknown length) sent to the renderer (could determine browsing failure/success)
# Possible values: 
#           -1: Specific value working with the PS3, means perfect transcoding and copying support (it's against the dlna spec though)
#            0: size attribute is NOT sent to the renderer (defaut value if this parameter isn't used)
# 100000000000: 100Gb, if you want to be sure that the media file is not cutted before the end ?
TranscodedVideoFileSize=-1

#------------------------------------------------------------
# Misc Files

# Mime types transforms (oldmime=newmime|olemime2=newmime2|...)
MimeTypesChanges=video/avi=video/x-divx

# Extensions management: no need to put something here, as the server's default configuration is tuned for ps3
# What extensions are forcefully transcoded
TranscodeExtensions=
# What extensions are forcefully streamed as is (and not transcoded)
StreamExtensions=
=======
RendererName = Freecom MusicPal
RendererIcon = freecommusicpal.png
UserAgentSearch = pvConnect DLNADOC/1.50

Video = false
Image = false
TranscodeAudio = WAV
MaxVideoWidth = 1920
MaxVideoHeight = 1080
H264Level41Limited = true
TranscodedVideoFileSize = -1
MimeTypesChanges = video/avi=video/x-divx
>>>>>>> 32a82240
<|MERGE_RESOLUTION|>--- conflicted
+++ resolved
@@ -3,92 +3,10 @@
 # See DefaultRenderer.conf for descriptions of all the available options.
 #
 
-<<<<<<< HEAD
-#------------------------------------------------------------
-# General informations / detection
-
-RendererName=Freecom MusicPal
-RendererIcon=freecommusicpal.png
-
-# UserAgent: regular expression to detect the connected renderer
-UserAgentSearch=pvConnect DLNADOC/1.50
-
-UpnpDetailsSearch=Freecom
-
-# Basic capabilities
-Video=false
-Audio=true
-Image=false
-
-#------------------------------------------------------------
-# DLNA settings
-
-# Use the DLNA feature seek by time and not by range
-SeekByTime=false
-
-#------------------------------------------------------------
-# Transcoding/Muxing capabilities
-#
-
-# Transcode profiles for video and audio engines
-# currently supported: MPEGPS-MPEG2-AC3, MPEGTS-MPEG2-AC3 or WMV for video, LPCM, WAV or MP3 for audio
-TranscodeVideo=MPEGPS-MPEG2-AC3
-TranscodeAudio=WAV
-
-# Use default DVD buffer size: false = greater bitrate and faster encoding,
-# but can generate incompatible videos, depends of your media renderer
-DefaultVBVBufSize=false
-
-# Muxing capabilities: Does the media renderer supports H264 and MPEG2 in a mpegts file ?
-MuxH264ToMpegTS=true
-
-# Does the media renderer supports DTS in a mpeg file ?
-MuxDTSToMpeg=false
-
-# Does the media renderer supports DTS wrapped into LPCM in a mpeg file ?
-WrapDTSIntoPCM=true
-
-# Does the media renderer supports LPCM in a mpeg file ?
-MuxLPCMToMpeg=true
-
-# Maximum bitrate supported by the media renderer (0=unlimited)
-MaxVideoBitrateMbps=0
-
-# Max Width and Height supported by the media renderer (0=unlimited)
-MaxVideoWidth=1920
-MaxVideoHeight=1080
-
-# Does the media renderer supports only H264 L4.1 at most ?
-H264Level41Limited=true
-
-# Does music files need to be resampled at 44.1kHz?
-TranscodeAudioTo441kHz=false
-
-# Does the client need to receive transcoded video with minimal delay ? (Useful when the client has a small timeout delay)
-TranscodeFastStart=false
-
-# Size of the transcoded file (unknown length) sent to the renderer (could determine browsing failure/success)
-# Possible values: 
-#           -1: Specific value working with the PS3, means perfect transcoding and copying support (it's against the dlna spec though)
-#            0: size attribute is NOT sent to the renderer (defaut value if this parameter isn't used)
-# 100000000000: 100Gb, if you want to be sure that the media file is not cutted before the end ?
-TranscodedVideoFileSize=-1
-
-#------------------------------------------------------------
-# Misc Files
-
-# Mime types transforms (oldmime=newmime|olemime2=newmime2|...)
-MimeTypesChanges=video/avi=video/x-divx
-
-# Extensions management: no need to put something here, as the server's default configuration is tuned for ps3
-# What extensions are forcefully transcoded
-TranscodeExtensions=
-# What extensions are forcefully streamed as is (and not transcoded)
-StreamExtensions=
-=======
 RendererName = Freecom MusicPal
 RendererIcon = freecommusicpal.png
 UserAgentSearch = pvConnect DLNADOC/1.50
+UpnpDetailsSearch=Freecom
 
 Video = false
 Image = false
@@ -97,5 +15,4 @@
 MaxVideoHeight = 1080
 H264Level41Limited = true
 TranscodedVideoFileSize = -1
-MimeTypesChanges = video/avi=video/x-divx
->>>>>>> 32a82240
+MimeTypesChanges = video/avi=video/x-divx