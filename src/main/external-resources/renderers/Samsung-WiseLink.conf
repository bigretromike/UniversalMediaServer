#----------------------------------------------------------------------------
# Profile for Samsung WiseLink.
# See DefaultRenderer.conf for descriptions of all the available options.
#

RendererName = Samsung WiseLink
RendererIcon = samsung.png
UserAgentSearch = wiselink

TranscodeAudio = WAV
DefaultVBVBufSize = true
MuxDTSToMpeg = true
WrapDTSIntoPCM = false
ThumbnailAsResource = true
MediaInfo = true

# Supported video formats:
<<<<<<< HEAD
Supported = f:avi|divx        v:mp4|divx|mjpeg         a:mp3|lpcm|mpa|ac3   m:video/x-divx
Supported = f:mp4             v:mp4|h264               a:ac3|aac            m:video/mp4
Supported = f:mpegps|mpegts   v:mpeg1|mpeg2|mp4|h264   a:ac3|lpcm|aac|mpa   m:video/mpeg

# Supported audio formats:
Supported = f:mp3   m:audio/mpeg
Supported = f:wav   m:audio/L16

# Supported image formats:
Supported = f:jpg    m:image/jpeg
=======
Supported = f:avi|divx v:mp4|divx|mjpeg a:mp3|lpcm|mpa|ac3 m:video/x-divx
Supported = f:mp4 v:mp4|h264 a:ac3|aac m:video/mp4
Supported = f:mpegps|mpegts v:mpeg1|mpeg2|mp4|h264 a:ac3|lpcm|aac|mpa m:video/mpeg

# Supported audio formats:
Supported = f:mp3 m:audio/mpeg
Supported = f:wav m:audio/L16

# Supported image formats:
Supported = f:jpg m:image/jpeg
>>>>>>> 1adffbae
<|MERGE_RESOLUTION|>--- conflicted
+++ resolved
@@ -15,7 +15,6 @@
 MediaInfo = true
 
 # Supported video formats:
-<<<<<<< HEAD
 Supported = f:avi|divx        v:mp4|divx|mjpeg         a:mp3|lpcm|mpa|ac3   m:video/x-divx
 Supported = f:mp4             v:mp4|h264               a:ac3|aac            m:video/mp4
 Supported = f:mpegps|mpegts   v:mpeg1|mpeg2|mp4|h264   a:ac3|lpcm|aac|mpa   m:video/mpeg
@@ -25,16 +24,4 @@
 Supported = f:wav   m:audio/L16
 
 # Supported image formats:
-Supported = f:jpg    m:image/jpeg
-=======
-Supported = f:avi|divx v:mp4|divx|mjpeg a:mp3|lpcm|mpa|ac3 m:video/x-divx
-Supported = f:mp4 v:mp4|h264 a:ac3|aac m:video/mp4
-Supported = f:mpegps|mpegts v:mpeg1|mpeg2|mp4|h264 a:ac3|lpcm|aac|mpa m:video/mpeg
-
-# Supported audio formats:
-Supported = f:mp3 m:audio/mpeg
-Supported = f:wav m:audio/L16
-
-# Supported image formats:
-Supported = f:jpg m:image/jpeg
->>>>>>> 1adffbae
+Supported = f:jpg   m:image/jpeg