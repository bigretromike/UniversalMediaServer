#----------------------------------------------------------------------------
# Profile for Sony PlayStation 3.
# See DefaultRenderer.conf for descriptions of all the available options.
#
RendererName = PlayStation 3
RendererIcon = ps3.png

# ============================================================================
# This renderer has sent the following string/s:
#
# User-Agent: PLAYSTATION 3
# ---
# User-Agent: UPnP/1.0
# X-AV-Client-Info: av=5.0; cn="Sony Computer Entertainment Inc."; mn="PLAYSTATION 3"; mv="1.0";
# ---
# User-Agent: UPnP/1.0 DLNADOC/1.50
# X-AV-Client-Info: av=5.0; cn="Sony Computer Entertainment Inc."; mn="PLAYSTATION 3"; mv="1.0";
# ============================================================================
#

UserAgentSearch = PLAYSTATION 3

SeekByTime = exclusive
CreateDLNATreeFaster = true
WrapEncodedAudioIntoPCM = true
MaxVideoWidth = 1920
MaxVideoHeight = 1080
H264Level41Limited = true
TranscodeFastStart = true
TranscodedVideoFileSize = -1
MimeTypesChanges = video/avi=video/x-divx
AutoExifRotate = true
MediaInfo = true

# Supported video formats:
Supported = f:mpegps     v:mpeg1|mpeg2|mp4|h264   a:ac3|lpcm           m:video/mpeg
Supported = f:mpegts     v:mpeg1|mpeg2|mp4|h264   a:ac3|lpcm|mpa       m:video/mpeg
Supported = f:avi|divx   v:mp4|divx|mjpeg         a:mp3|lpcm|mpa|ac3   m:video/x-divx     gmc:0
Supported = f:mp4        v:mp4|h264               a:ac3                m:video/mp4
Supported = f:mp4        v:mp4|h264               a:aac                m:video/mp4                n:2
Supported = f:wmv        v:wmv|vc1                a:wma                m:video/x-ms-wmv           n:2

# Supported audio formats:
Supported = f:wav     a:dts          n:6   s:48000   m:audio/wav
Supported = f:wav     a:lpcm         n:6   s:48000   m:audio/l16
Supported = f:wav                    n:2   s:48000   m:audio/wav
Supported = f:mp3                    n:2             m:audio/mpeg
Supported = f:aac     a:(?!alac).+   n:2             m:audio/x-m4a
Supported = f:wma                    n:2             m:audio/x-ms-wma
Supported = f:atrac                  n:2             m:audio/x-oma
Supported = f:lpcm    a:lpcm         n:6   s:48000   m:audio/l16

# Supported image formats:
Supported = f:jpg    m:image/jpeg
Supported = f:png    m:image/png
Supported = f:gif    m:image/gif
Supported = f:tiff   m:image/tiff

# ============================================================================
#
# Taken from: http://manuals.playstation.net/document/en/ps3/current/video/filetypes.html
# Note: Some things on the following list have been experimentally disproven,
# hence why our settings are sometimes different.
#
#    The following types of files can be played under  (Video).
#    Memory Stick Video Format
#    - MPEG-4 SP (AAC LC)
#    - H.264/MPEG-4 AVC High Profile (AAC LC)
#    - MPEG-2 TS(H.264/MPEG-4 AVC, AAC LC)
#    MP4 file format
#    - H.264/MPEG-4 AVC High Profile (AAC LC)
#    MPEG-1 (MPEG Audio Layer 2)
#    MPEG-2 PS (MPEG2 Audio Layer 2, AAC LC, AC3(Dolby Digital), LPCM)
#    MPEG-2 TS (MPEG2 Audio Layer 2, AC3(Dolby Digital), AAC LC)
#    MPEG-2 TS (H.264/MPEG-4 AVC, AAC LC)
#    AVI
#    - Motion JPEG (Linear PCM)
#    - Motion JPEG (mu-Law)
#    AVCHD (.m2ts / .mts)
#    DivX
#    WMV
#    - VC-1(WMA Standard V2)
#
# Taken from: http://manuals.playstation.net/document/en/ps3/current/music/filetypes.html
#
#    The following types of files can be played under  (Music).
#    Memory Stick Audio Format(ATRAC)
#    MP3
#    - MPEG-1/2 Audio Layer3
#    - MP3 Surround
#    MP4(MPEG-4 AAC)
#    WAVE(Linear PCM)
#    WMA
#
# ============================================================================
#
# Our PS3-specific notes:
# DTS is not supported.
# H.264 within AVI containers is not supported, nor is GMC or QPEL.
# WMV is supported, but not with 5.1 audio.
<<<<<<< HEAD
# Apple Lossless Audio Codec (ALAC) is not supported.

# Supported video formats:
Supported = f:mpegps     v:mpeg1|mpeg2|mp4|h264   a:ac3|lpcm           m:video/mpeg
Supported = f:mpegts     v:mpeg1|mpeg2|mp4|h264   a:ac3|lpcm|mpa       m:video/mpeg
Supported = f:avi|divx   v:mp4|divx|mjpeg         a:mp3|lpcm|mpa|ac3   m:video/x-divx     gmc:0
Supported = f:mp4        v:mp4|h264               a:ac3                m:video/mp4
Supported = f:mp4        v:mp4|h264               a:aac                m:video/mp4                n:2
Supported = f:wmv        v:wmv|vc1                a:wma                m:video/x-ms-wmv           n:2

# Supported audio formats:
Supported = f:wav     a:dts          n:6   s:48000   m:audio/wav
Supported = f:wav     a:lpcm         n:6   s:48000   m:audio/l16
Supported = f:wav                    n:2   s:48000   m:audio/wav
Supported = f:mp3                    n:2             m:audio/mpeg
Supported = f:aac     a:(?!alac).+   n:2             m:audio/x-m4a
Supported = f:wma                    n:2             m:audio/x-ms-wma
Supported = f:atrac                  n:2             m:audio/x-oma
Supported = f:lpcm    a:lpcm         n:6   s:48000   m:audio/l16

# Supported image formats:
Supported = f:jpg    m:image/jpeg
Supported = f:png    m:image/png
Supported = f:gif    m:image/gif
Supported = f:tiff   m:image/tiff

# SupportedExternalSubtitlesFormats: Comma-separated list of text-based subtitle formats of external subtitles
# supported by the renderer for streaming together with streaming (not transcoded) video.
#
#	Supported formats:			File extension:
#		SUBRIP						.srt
#		ASS							.ass or.ssa
#		TEXT						.txt
#		MICRODVD					.sub
#		WEBTT						.wtt
#		SAMI						.smi	
#
# Example: SupportedExternalSubtitlesFormats = SUBRIP,ASS,MICRODVD
# Default: ""
SupportedExternalSubtitlesFormats =

# SupportedInternalSubtitlesFormats:  Comma-separated list of embedded subtitle formats
# supported by the renderer.
#
#	Supported formats: SUBRIP, ASS, TEXT, MICRODVD,	WEBTT, SAMI, VOBSUB, BMP, DIVX, PGS, USF, TX3G
	
#
# Example: SupportedInternalSubtitlesFormats = SUBRIP,ASS,PSG,DIVX
# Default: ""
SupportedInternalSubtitlesFormats =

# UseClosedCaption: Some renderers use the "sec:CaptionInfoEx" parameter to
# stream external subtitles.
# Supported subtitles are defined in SupportedSubtitlesFormat.
# Default: false
UseClosedCaption = false

#-----------------------------------------------------------------------------
# SUPPORT FOR THE 3D VIDEOS
#
# To recognize the 3D video the file must have this naming convention:
# the filename either has to start with "3DSBSLF" or "3DSBSRF" for side-by-side layout
# or "3DOULF" or "3DOURF" for over-under layout. LF means left eye first, RF right eye first.
# For anaglyph 3D video have to be used following combination:
# 		3DARCG 	anaglyph_red_cyan_gray
#		3DARCH 	anaglyph_red_cyan_half_color
#		3DARCC 	anaglyph_red_cyan_color
#		3DARCD 	anaglyph_red_cyan_dubois
#		3DAGMG 	anaglyph_green_magenta_gray
#		3DAGMH 	anaglyph_green_magenta_half_color
#		3DAGMC 	anaglyph_green_magenta_color
#		3DAGMD 	anaglyph_green_magenta_dubois
#		3DAYBG 	anaglyph_yellow_blue_gray
#		3DAYBH 	anaglyph_yellow_blue_half_color
#		3DAYBC 	anaglyph_yellow_blue_color
#		3DAYBD 	anaglyph_yellow_blue_dubois


# Output3DFormat: You can choose output 3D video format. This option 
# forces MEncoder or FFmpeg to convert it.
# Warning: The CPU is more utilised and can produce a jerking video.
# 
# Choose one of the available presets:
#        arcg    anaglyph_red_cyan_gray
#        arch    anaglyph_red_cyan_half_color
#        arcc    anaglyph_red_cyan_color
#        arcd    anaglyph_red_cyan_dubois
#        agmg    anaglyph_green_magenta_gray
#        agmh    anaglyph_green_magenta_half_color
#        agmc    anaglyph_green_magenta_color
#        agmd    anaglyph_green_magenta_dubois
#        aybg    anaglyph_yellow_blue_gray
#        aybh    anaglyph_yellow_blue_half_color
#        aybc    anaglyph_yellow_blue_color
#        aybd    anaglyph_yellow_blue_dubois
#        ml      mono_left
#        mr      mono_right
#        sbsl 	 side_by_side_left_first
#        sbsr    side_by_side_right_first
#        sbs2l   side_by_side_half_width_left_first
#        sbs2r 	 side_by_side_half_width_right_first
#        abl     above_below_left_first
#        abr     above_below_right_first
#        ab2l    above_below_half_height_left_first
#        ab2r    above_below_half_height_right_first
#        irl     interleave_rows_left_first
#        irr     interleave_rows_right_first
#
# Default: ""
Output3DFormat=

=======
# Apple Lossless Audio Codec (ALAC) is not supported.
>>>>>>> 447ba425
<|MERGE_RESOLUTION|>--- conflicted
+++ resolved
@@ -98,118 +98,4 @@
 # DTS is not supported.
 # H.264 within AVI containers is not supported, nor is GMC or QPEL.
 # WMV is supported, but not with 5.1 audio.
-<<<<<<< HEAD
-# Apple Lossless Audio Codec (ALAC) is not supported.
-
-# Supported video formats:
-Supported = f:mpegps     v:mpeg1|mpeg2|mp4|h264   a:ac3|lpcm           m:video/mpeg
-Supported = f:mpegts     v:mpeg1|mpeg2|mp4|h264   a:ac3|lpcm|mpa       m:video/mpeg
-Supported = f:avi|divx   v:mp4|divx|mjpeg         a:mp3|lpcm|mpa|ac3   m:video/x-divx     gmc:0
-Supported = f:mp4        v:mp4|h264               a:ac3                m:video/mp4
-Supported = f:mp4        v:mp4|h264               a:aac                m:video/mp4                n:2
-Supported = f:wmv        v:wmv|vc1                a:wma                m:video/x-ms-wmv           n:2
-
-# Supported audio formats:
-Supported = f:wav     a:dts          n:6   s:48000   m:audio/wav
-Supported = f:wav     a:lpcm         n:6   s:48000   m:audio/l16
-Supported = f:wav                    n:2   s:48000   m:audio/wav
-Supported = f:mp3                    n:2             m:audio/mpeg
-Supported = f:aac     a:(?!alac).+   n:2             m:audio/x-m4a
-Supported = f:wma                    n:2             m:audio/x-ms-wma
-Supported = f:atrac                  n:2             m:audio/x-oma
-Supported = f:lpcm    a:lpcm         n:6   s:48000   m:audio/l16
-
-# Supported image formats:
-Supported = f:jpg    m:image/jpeg
-Supported = f:png    m:image/png
-Supported = f:gif    m:image/gif
-Supported = f:tiff   m:image/tiff
-
-# SupportedExternalSubtitlesFormats: Comma-separated list of text-based subtitle formats of external subtitles
-# supported by the renderer for streaming together with streaming (not transcoded) video.
-#
-#	Supported formats:			File extension:
-#		SUBRIP						.srt
-#		ASS							.ass or.ssa
-#		TEXT						.txt
-#		MICRODVD					.sub
-#		WEBTT						.wtt
-#		SAMI						.smi	
-#
-# Example: SupportedExternalSubtitlesFormats = SUBRIP,ASS,MICRODVD
-# Default: ""
-SupportedExternalSubtitlesFormats =
-
-# SupportedInternalSubtitlesFormats:  Comma-separated list of embedded subtitle formats
-# supported by the renderer.
-#
-#	Supported formats: SUBRIP, ASS, TEXT, MICRODVD,	WEBTT, SAMI, VOBSUB, BMP, DIVX, PGS, USF, TX3G
-	
-#
-# Example: SupportedInternalSubtitlesFormats = SUBRIP,ASS,PSG,DIVX
-# Default: ""
-SupportedInternalSubtitlesFormats =
-
-# UseClosedCaption: Some renderers use the "sec:CaptionInfoEx" parameter to
-# stream external subtitles.
-# Supported subtitles are defined in SupportedSubtitlesFormat.
-# Default: false
-UseClosedCaption = false
-
-#-----------------------------------------------------------------------------
-# SUPPORT FOR THE 3D VIDEOS
-#
-# To recognize the 3D video the file must have this naming convention:
-# the filename either has to start with "3DSBSLF" or "3DSBSRF" for side-by-side layout
-# or "3DOULF" or "3DOURF" for over-under layout. LF means left eye first, RF right eye first.
-# For anaglyph 3D video have to be used following combination:
-# 		3DARCG 	anaglyph_red_cyan_gray
-#		3DARCH 	anaglyph_red_cyan_half_color
-#		3DARCC 	anaglyph_red_cyan_color
-#		3DARCD 	anaglyph_red_cyan_dubois
-#		3DAGMG 	anaglyph_green_magenta_gray
-#		3DAGMH 	anaglyph_green_magenta_half_color
-#		3DAGMC 	anaglyph_green_magenta_color
-#		3DAGMD 	anaglyph_green_magenta_dubois
-#		3DAYBG 	anaglyph_yellow_blue_gray
-#		3DAYBH 	anaglyph_yellow_blue_half_color
-#		3DAYBC 	anaglyph_yellow_blue_color
-#		3DAYBD 	anaglyph_yellow_blue_dubois
-
-
-# Output3DFormat: You can choose output 3D video format. This option 
-# forces MEncoder or FFmpeg to convert it.
-# Warning: The CPU is more utilised and can produce a jerking video.
-# 
-# Choose one of the available presets:
-#        arcg    anaglyph_red_cyan_gray
-#        arch    anaglyph_red_cyan_half_color
-#        arcc    anaglyph_red_cyan_color
-#        arcd    anaglyph_red_cyan_dubois
-#        agmg    anaglyph_green_magenta_gray
-#        agmh    anaglyph_green_magenta_half_color
-#        agmc    anaglyph_green_magenta_color
-#        agmd    anaglyph_green_magenta_dubois
-#        aybg    anaglyph_yellow_blue_gray
-#        aybh    anaglyph_yellow_blue_half_color
-#        aybc    anaglyph_yellow_blue_color
-#        aybd    anaglyph_yellow_blue_dubois
-#        ml      mono_left
-#        mr      mono_right
-#        sbsl 	 side_by_side_left_first
-#        sbsr    side_by_side_right_first
-#        sbs2l   side_by_side_half_width_left_first
-#        sbs2r 	 side_by_side_half_width_right_first
-#        abl     above_below_left_first
-#        abr     above_below_right_first
-#        ab2l    above_below_half_height_left_first
-#        ab2r    above_below_half_height_right_first
-#        irl     interleave_rows_left_first
-#        irr     interleave_rows_right_first
-#
-# Default: ""
-Output3DFormat=
-
-=======
-# Apple Lossless Audio Codec (ALAC) is not supported.
->>>>>>> 447ba425
+# Apple Lossless Audio Codec (ALAC) is not supported.