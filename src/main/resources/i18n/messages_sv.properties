AviSynthMEncoder.3=Aktivera AviSynth variabel till konstant framerate (convertfps=true)
DbgPacker.1=Skapa
DbgPacker.2=Packa ihop valda filer
DbgPacker.3=V\u00e4lj utkatalog
DbgPacker.4=Skriv \u00f6ver filen
FFmpegDVRMSRemux.0=FFmpeg alternativ s\u00f6kv\u00e4g:
FoldTab.0=<Alla Lagringsenheter>
FoldTab.2=Indexera alla utdelade kataloger
<<<<<<< HEAD
FoldTab.3=Indexering av alla utdelade kataloger kan kr\u00e4va l\u00e5ng tid!\n
=======
FoldTab.3=Indexering av alla utdelade kataloger kan kr\u00e4va l\u00e5ng tid\!\n
>>>>>>> 054f0156
FoldTab.4=Skall indexeringen p\u00e5b\u00f6rjas?\n\n
FoldTab.5=D\u00f6lj fil\u00e4ndelser (t.ex. .avi, .mkv etc.)
FoldTab.7=Utdelade kataloger
FoldTab.8=D\u00f6lj konverteringsmetod i PS3 XMB
FoldTab.9=L\u00e4gg till katalog
FoldTab.10=Skall indexeringen avbrytas?\n\n
FoldTab.12=Sortera utdelade kataloger
FoldTab.13=Miniatyrbilder
FoldTab.14=Anv\u00e4nd MPlayer f\u00f6r videominiatyrbilder
FoldTab.15=Standard
FoldTab.16=Efter datum
FoldTab.18=Filsortering:
FoldTab.19=DVD ISO miniatyrbild
FoldTab.23=Ladda ner fr\u00e5n amazon.com
FoldTab.24=Ladda ner fr\u00e5n discogs.com
FoldTab.26=Ljudfilsminiatyrbilder:
FoldTab.27=Alternativ mediaomslags katalog
FoldTab.28=V\u00e4lj en katalog
FoldTab.29=Visa iPhoto bibliotek
FoldTab.30=Visa iTunes bibiliotek
FoldTab.31=D\u00f6lj tomma/ej multimedia kataloger (OBS: orsakar l\u00e5ngsammare bl\u00e4ddring)
FoldTab.32=D\u00f6lj mediabibliotek katalogen
<<<<<<< HEAD
FoldTab.33=D\u00f6lj #Transcode# katalogen
=======
FoldTab.33=D\u00f6lj \#Transcode\# katalogen
>>>>>>> 054f0156
FoldTab.34=Visa Aperture bibliotek
FontFileFilter.3=TrueType typsnitt
LooksFrame.5=Avsluta
LooksFrame.6=Huvudpanel
LooksFrame.9=Verkst\u00e4ll
LooksFrame.12=Omstart av Server
LooksFrame.18=Status
LooksFrame.19=Logg
LooksFrame.20=Inst\u00e4llningar
LooksFrame.21=Konverteringsinst\u00e4llningar
LooksFrame.22=Navigations/Utdelningsinst\u00e4llningar
LooksFrame.24=Hj\u00e4lp
LooksFrame.25=Om PMS
MEncoderVideo.0=Avaktivera loop filter deblocking f\u00f6r H.264 (f\u00f6r \u00e4ldre CPU)
MEncoderVideo.2=A/V synk.
<<<<<<< HEAD
MEncoderVideo.3=Anv\u00e4nd programmets standard codec parametrar (rekommenderas!)
=======
MEncoderVideo.3=Anv\u00e4nd programmets standard codec parametrar (rekommenderas\!)
>>>>>>> 054f0156
MEncoderVideo.4=Tvinga framerate utl\u00e4st fr\u00e5n FFmpeg
MEncoderVideo.6=Valfria inst\u00e4llningar:
MEncoderVideo.7=Ljudsp\u00e5rs spr\u00e5kprioritet:
MEncoderVideo.8=Undertextinst\u00e4llningar
MEncoderVideo.9=Undertext spr\u00e5kprioritering:
MEncoderVideo.10=Ljudsp\u00e5r/undertext spr\u00e5kprioritering (ex. swe,off;eng,swe)
MEncoderVideo.11=Teckenkodning av undertexter:
MEncoderVideo.12=ASS undertextinst\u00e4llningar:
MEncoderVideo.13=Outline
MEncoderVideo.14=Skugga
MEncoderVideo.15=Marginal
MEncoderVideo.16=\u00d6vriga undertextinst\u00e4llningar:
MEncoderVideo.17=Outline
MEncoderVideo.18=Skugga
MEncoderVideo.19=Marginal
MEncoderVideo.20=ASS/SSA Undertexter
MEncoderVideo.21=Fontconfig/Inbakade typsnitt
MEncoderVideo.22=Autoladda *.srt/*.sub undertexter med samma filnamn
MEncoderVideo.24=Specifikt TrueType typsnitt (f\u00f6r asiatiska spr\u00e5k):
MEncoderVideo.25=V\u00e4lj ett TrueType typsnitt
MEncoderVideo.26=Deinterlace filter
MEncoderVideo.27=Anv\u00e4nd videouppskalning:
MEncoderVideo.28=Bredd
MEncoderVideo.29=Avancerade Inst\u00e4llningar: Codec specifika parametrar
MEncoderVideo.30=H\u00f6jd
MEncoderVideo.33=Egna parametrar:
MEncoderVideo.34=Modifiera codec specifika parametrar
MEncoderVideo.35=Optimerat flerk\u00e4rnigt st\u00f6d
MEncoderVideo.36=Anv\u00e4nd ASS standard formatering
MEncoderVideo.37=Alternativ undertextkatalog
MEncoderVideo.38=Anv\u00e4nd tsMuxeR (sker automatiskt) n\u00e4r H.264 video \u00e4r PS3 kompatibelt och det ej finns undertexter [TS/M2T/MOV/MP4/AVI/MKV]
<<<<<<< HEAD
MEncoderVideo.68=#H\u00e4r kan specifika codec parametrar st\u00e4llas in.\n
MEncoderVideo.70=#Avancerade inst\u00e4llningar som ej b\u00f6r modifieras utan ing\u00e5ende kunskap\n
MEncoderVideo.71=#Syntaxen \u00e4r {java condition} :: {MEncoder options}  ; Flera inst\u00e4llningar kan kombineras\n
MEncoderVideo.72=#Accepterade parametrar: filename srtfile container vcodec acodec samplerate framerate width height channels duration\n
MEncoderVideo.75=#Speciella inst\u00e4llningar:\n
MEncoderVideo.76=# -noass:   avaktivera ASS/SSA undertexter (motverka A/V synk. problem)\n
MEncoderVideo.77=# -nosync:  avaktivera A/V synkronisering f\u00f6r denna codec (-mc g\u00f6r samma sak)\n
MEncoderVideo.78=# -quality: \u00e5sidos\u00e4tt videokvalitetsinst\u00e4llningar\n
MEncoderVideo.87=#Nedanf\u00f6r finns utrymme f\u00f6r egna inst\u00e4llningar/kombinationer! N\u00e5gra exempel: f\u00f6r att aktivera flerk\u00e4rning MEncoder\n
MEncoderVideo.89=#f\u00f6r att eliminera 24p judder p\u00e5 en 50hz TV:                        framerate == 23.976 :: -speed 1.042709376 -ofps 25\n
MEncoderVideo.91=#f\u00f6r att remuxa n\u00e4r video \u00e4r MPEG-2 utan undertext:    vcodec == mpeg2 && srtfile == null :: -ovc copy -nosync
=======
MEncoderVideo.68=\#H\u00e4r kan specifika codec parametrar st\u00e4llas in.\n
MEncoderVideo.70=\#Avancerade inst\u00e4llningar som ej b\u00f6r modifieras utan ing\u00e5ende kunskap\n
MEncoderVideo.71=\#Syntaxen \u00e4r {java condition} :: {MEncoder options}  ; Flera inst\u00e4llningar kan kombineras\n
MEncoderVideo.72=\#Accepterade parametrar: filename srtfile container vcodec acodec samplerate framerate width height channels duration\n
MEncoderVideo.75=\#Speciella inst\u00e4llningar:\n
MEncoderVideo.76=\# -noass:   avaktivera ASS/SSA undertexter (motverka A/V synk. problem)\n
MEncoderVideo.77=\# -nosync:  avaktivera A/V synkronisering f\u00f6r denna codec (-mc g\u00f6r samma sak)\n
MEncoderVideo.78=\# -quality: \u00e5sidos\u00e4tt videokvalitetsinst\u00e4llningar\n
MEncoderVideo.87=\#Nedanf\u00f6r finns utrymme f\u00f6r egna inst\u00e4llningar/kombinationer\! N\u00e5gra exempel: f\u00f6r att aktivera flerk\u00e4rning MEncoder\n
MEncoderVideo.89=\#f\u00f6r att eliminera 24p judder p\u00e5 en 50hz TV:                        framerate == 23.976 :: -speed 1.042709376 -ofps 25\n
MEncoderVideo.91=\#f\u00f6r att remuxa n\u00e4r video \u00e4r MPEG-2 utan undertext:    vcodec == mpeg2 && srtfile == null :: -ovc copy -nosync
>>>>>>> 054f0156
MEncoderVideo.133=Storlek
NetworkTab.0=Spr\u00e5k [kr\u00e4ver program omstart]:
NetworkTab.1=Bl\u00e4ddra i .RAR/.ZIP/.CBR arkiv
NetworkTab.2=Generering av miniatyrbilder
NetworkTab.3=Starta minimerat (aktivitetsf\u00e4lt)
NetworkTab.4=Installera som Windows service
NetworkTab.5=Generella Inst\u00e4llningar
<<<<<<< HEAD
NetworkTab.11=Windows service har installerats! F\u00f6r att anv\u00e4nda den, avsluta programmet,\n
NetworkTab.12=d\u00e4refter starta (och konfigurera) servicen via Windows kontrollpanel.\n\n
NetworkTab.13=Mediabiblioteket kommer att \u00e5terst\u00e4llas\n
NetworkTab.14=Ett fel uppstod under installation av Windows service\n!\n
=======
NetworkTab.11=Windows service har installerats\! F\u00f6r att anv\u00e4nda den, avsluta programmet,\n
NetworkTab.12=d\u00e4refter starta (och konfigurera) servicen via Windows kontrollpanel.\n\n
NetworkTab.13=Mediabiblioteket kommer att \u00e5terst\u00e4llas\n
NetworkTab.14=Ett fel uppstod under installation av Windows service\n\!\n
>>>>>>> 054f0156
NetworkTab.16=Miniatyrbilds position (i sekunder):
NetworkTab.17=Aktivera Mediabiblioteket
NetworkTab.18=Nollst\u00e4ll Mediabiblioteket
NetworkTab.19=\u00c4r du s\u00e4ker?
NetworkTab.20=Anv\u00e4nd f\u00f6ljande n\u00e4tverkskort:
NetworkTab.22=N\u00e4tverksinst\u00e4llningar (\u00e4ndra enbart vid problem)
NetworkTab.23=Tvinga server IP:
NetworkTab.24=Tvinga serverport (5001 som standard):
NetworkTab.30=Anv\u00e4nd IP-filter:
NetworkTab.31=Avancerade HTTP- och systeminst\u00e4llningar
NetworkTab.32=HTTP Motor V2
NetworkTab.33=Hindra OS fr\u00e5n vilol\u00e4ge under uppspelning
NetworkTab.34=Plugins
NetworkTab.35=Maximal bandbredd i Mb/s (0 inneb\u00e4r ingen begr\u00e4nsning):
PMS.1=Ljud
<<<<<<< HEAD
PMS.2=#- Mediabibiliotek -#
=======
PMS.2=\#- Mediabibiliotek -\#
>>>>>>> 054f0156
PMS.3=A/V synk.
PMS.4=Deinterlace Filter
PMS.8=Undertexter
PMS.9=Alla Musikspellistor
PMS.11=All Musik
PMS.12=Efter Datum
PMS.13=Efter Artist
PMS.14=Standard H.264 muxning med MEncoder
PMS.16=Efter Album
PMS.19=Efter Genre
PMS.21=Efter kameramodell
PMS.22=Efter Artist/Album
PMS.25=Efter ISO parametrar
PMS.26=Efter Genre/Artist/Album
PMS.27=Spara konfiguration
PMS.31=Foton
PMS.32=Alla Foton
PMS.34=Film
PMS.35=All Film
PMS.36=HD Film
<<<<<<< HEAD
PMS.37=#- Film Inst\u00e4llningar -#
=======
PMS.37=\#- Film Inst\u00e4llningar -\#
>>>>>>> 054f0156
PMS.39=SD Film
PMS.41=(Om)installerar Windows service
StatusTab.2=Status
StatusTab.3=V\u00e4ntar...
StatusTab.5=Tomt
StatusTab.6=Buffer:
StatusTab.9=Uppt\u00e4ckta mediaspelare
TrTab2.0=Aktivera/avaktivera en konverteringsmetod
TrTab2.1=Inga inst\u00e4llningar f\u00f6rn\u00e4rvarande
TrTab2.5=Generella konverteringsinst\u00e4llningar
TrTab2.6=Sortera listan \u00f6ver konverteringsmetoder. Valet h\u00f6gst upp kommer att ers\u00e4tta inkompatibel fil
TrTab2.7=\u00d6vriga inst\u00e4llningar
TrTab2.8=Undvik konvertering av f\u00f6ljande fil\u00e4ndelser (komma separerat):
TrTab2.9=Tvinga konvertering av f\u00f6ljande fil\u00e4ndelser (komma separerat):
TrTab2.11=Konverteringsmetoder
TrTab2.14=Video konverteringsmetoder
TrTab2.15=Audio konverteringsmetoder
TrTab2.16=Str\u00f6mmande videokonverteringsmetoder
TrTab2.17=Str\u00f6mmande ljudkonverteringsmetoder
TrTab2.18=\u00d6vriga konverteringsmetoder
TrTab2.19=Konverteringsmetod i fetstilt \u00e4r standard
TrTab2.20=och kommer ers\u00e4tta ej kompatibla filer
TrTab2.21=AviSynth ej kompatibelt.
TrTab2.24=Antal k\u00e4rnor f\u00f6r konvertering (programmet har uppt\u00e4ckt %d):
TrTab2.29=AC-3 Ljud bitrate (i Kbit/s) (ex: 384, 576, 640):
TrTab2.32=MPEG-2 profil:
TrTab2.50=Antal ljudkanaler:
TrTab2.51=Avaktivera undertexter
TrTab2.52=Kapitelgenerering (intervall i minuter):
TracesTab.3=Rensa
<<<<<<< HEAD
TreeNodeSettings.4=Denna konverteringsmetod \u00e4r ej aktiverad!
=======
TreeNodeSettings.4=Denna konverteringsmetod \u00e4r ej aktiverad\!
>>>>>>> 054f0156
TsMuxeRVideo.2=Tvinga FPS utl\u00e4st fr\u00e5n FFmpeg i metafilen
TsMuxeRVideo.19=Muxa alla ljudsp\u00e5r<|MERGE_RESOLUTION|>--- conflicted
+++ resolved
@@ -6,11 +6,7 @@
 FFmpegDVRMSRemux.0=FFmpeg alternativ s\u00f6kv\u00e4g:
 FoldTab.0=<Alla Lagringsenheter>
 FoldTab.2=Indexera alla utdelade kataloger
-<<<<<<< HEAD
-FoldTab.3=Indexering av alla utdelade kataloger kan kr\u00e4va l\u00e5ng tid!\n
-=======
 FoldTab.3=Indexering av alla utdelade kataloger kan kr\u00e4va l\u00e5ng tid\!\n
->>>>>>> 054f0156
 FoldTab.4=Skall indexeringen p\u00e5b\u00f6rjas?\n\n
 FoldTab.5=D\u00f6lj fil\u00e4ndelser (t.ex. .avi, .mkv etc.)
 FoldTab.7=Utdelade kataloger
@@ -33,11 +29,7 @@
 FoldTab.30=Visa iTunes bibiliotek
 FoldTab.31=D\u00f6lj tomma/ej multimedia kataloger (OBS: orsakar l\u00e5ngsammare bl\u00e4ddring)
 FoldTab.32=D\u00f6lj mediabibliotek katalogen
-<<<<<<< HEAD
-FoldTab.33=D\u00f6lj #Transcode# katalogen
-=======
 FoldTab.33=D\u00f6lj \#Transcode\# katalogen
->>>>>>> 054f0156
 FoldTab.34=Visa Aperture bibliotek
 FontFileFilter.3=TrueType typsnitt
 LooksFrame.5=Avsluta
@@ -53,11 +45,7 @@
 LooksFrame.25=Om PMS
 MEncoderVideo.0=Avaktivera loop filter deblocking f\u00f6r H.264 (f\u00f6r \u00e4ldre CPU)
 MEncoderVideo.2=A/V synk.
-<<<<<<< HEAD
-MEncoderVideo.3=Anv\u00e4nd programmets standard codec parametrar (rekommenderas!)
-=======
 MEncoderVideo.3=Anv\u00e4nd programmets standard codec parametrar (rekommenderas\!)
->>>>>>> 054f0156
 MEncoderVideo.4=Tvinga framerate utl\u00e4st fr\u00e5n FFmpeg
 MEncoderVideo.6=Valfria inst\u00e4llningar:
 MEncoderVideo.7=Ljudsp\u00e5rs spr\u00e5kprioritet:
@@ -89,19 +77,6 @@
 MEncoderVideo.36=Anv\u00e4nd ASS standard formatering
 MEncoderVideo.37=Alternativ undertextkatalog
 MEncoderVideo.38=Anv\u00e4nd tsMuxeR (sker automatiskt) n\u00e4r H.264 video \u00e4r PS3 kompatibelt och det ej finns undertexter [TS/M2T/MOV/MP4/AVI/MKV]
-<<<<<<< HEAD
-MEncoderVideo.68=#H\u00e4r kan specifika codec parametrar st\u00e4llas in.\n
-MEncoderVideo.70=#Avancerade inst\u00e4llningar som ej b\u00f6r modifieras utan ing\u00e5ende kunskap\n
-MEncoderVideo.71=#Syntaxen \u00e4r {java condition} :: {MEncoder options}  ; Flera inst\u00e4llningar kan kombineras\n
-MEncoderVideo.72=#Accepterade parametrar: filename srtfile container vcodec acodec samplerate framerate width height channels duration\n
-MEncoderVideo.75=#Speciella inst\u00e4llningar:\n
-MEncoderVideo.76=# -noass:   avaktivera ASS/SSA undertexter (motverka A/V synk. problem)\n
-MEncoderVideo.77=# -nosync:  avaktivera A/V synkronisering f\u00f6r denna codec (-mc g\u00f6r samma sak)\n
-MEncoderVideo.78=# -quality: \u00e5sidos\u00e4tt videokvalitetsinst\u00e4llningar\n
-MEncoderVideo.87=#Nedanf\u00f6r finns utrymme f\u00f6r egna inst\u00e4llningar/kombinationer! N\u00e5gra exempel: f\u00f6r att aktivera flerk\u00e4rning MEncoder\n
-MEncoderVideo.89=#f\u00f6r att eliminera 24p judder p\u00e5 en 50hz TV:                        framerate == 23.976 :: -speed 1.042709376 -ofps 25\n
-MEncoderVideo.91=#f\u00f6r att remuxa n\u00e4r video \u00e4r MPEG-2 utan undertext:    vcodec == mpeg2 && srtfile == null :: -ovc copy -nosync
-=======
 MEncoderVideo.68=\#H\u00e4r kan specifika codec parametrar st\u00e4llas in.\n
 MEncoderVideo.70=\#Avancerade inst\u00e4llningar som ej b\u00f6r modifieras utan ing\u00e5ende kunskap\n
 MEncoderVideo.71=\#Syntaxen \u00e4r {java condition} :: {MEncoder options}  ; Flera inst\u00e4llningar kan kombineras\n
@@ -113,7 +88,6 @@
 MEncoderVideo.87=\#Nedanf\u00f6r finns utrymme f\u00f6r egna inst\u00e4llningar/kombinationer\! N\u00e5gra exempel: f\u00f6r att aktivera flerk\u00e4rning MEncoder\n
 MEncoderVideo.89=\#f\u00f6r att eliminera 24p judder p\u00e5 en 50hz TV:                        framerate == 23.976 :: -speed 1.042709376 -ofps 25\n
 MEncoderVideo.91=\#f\u00f6r att remuxa n\u00e4r video \u00e4r MPEG-2 utan undertext:    vcodec == mpeg2 && srtfile == null :: -ovc copy -nosync
->>>>>>> 054f0156
 MEncoderVideo.133=Storlek
 NetworkTab.0=Spr\u00e5k [kr\u00e4ver program omstart]:
 NetworkTab.1=Bl\u00e4ddra i .RAR/.ZIP/.CBR arkiv
@@ -121,17 +95,10 @@
 NetworkTab.3=Starta minimerat (aktivitetsf\u00e4lt)
 NetworkTab.4=Installera som Windows service
 NetworkTab.5=Generella Inst\u00e4llningar
-<<<<<<< HEAD
-NetworkTab.11=Windows service har installerats! F\u00f6r att anv\u00e4nda den, avsluta programmet,\n
-NetworkTab.12=d\u00e4refter starta (och konfigurera) servicen via Windows kontrollpanel.\n\n
-NetworkTab.13=Mediabiblioteket kommer att \u00e5terst\u00e4llas\n
-NetworkTab.14=Ett fel uppstod under installation av Windows service\n!\n
-=======
 NetworkTab.11=Windows service har installerats\! F\u00f6r att anv\u00e4nda den, avsluta programmet,\n
 NetworkTab.12=d\u00e4refter starta (och konfigurera) servicen via Windows kontrollpanel.\n\n
 NetworkTab.13=Mediabiblioteket kommer att \u00e5terst\u00e4llas\n
 NetworkTab.14=Ett fel uppstod under installation av Windows service\n\!\n
->>>>>>> 054f0156
 NetworkTab.16=Miniatyrbilds position (i sekunder):
 NetworkTab.17=Aktivera Mediabiblioteket
 NetworkTab.18=Nollst\u00e4ll Mediabiblioteket
@@ -147,11 +114,7 @@
 NetworkTab.34=Plugins
 NetworkTab.35=Maximal bandbredd i Mb/s (0 inneb\u00e4r ingen begr\u00e4nsning):
 PMS.1=Ljud
-<<<<<<< HEAD
-PMS.2=#- Mediabibiliotek -#
-=======
 PMS.2=\#- Mediabibiliotek -\#
->>>>>>> 054f0156
 PMS.3=A/V synk.
 PMS.4=Deinterlace Filter
 PMS.8=Undertexter
@@ -172,11 +135,7 @@
 PMS.34=Film
 PMS.35=All Film
 PMS.36=HD Film
-<<<<<<< HEAD
-PMS.37=#- Film Inst\u00e4llningar -#
-=======
 PMS.37=\#- Film Inst\u00e4llningar -\#
->>>>>>> 054f0156
 PMS.39=SD Film
 PMS.41=(Om)installerar Windows service
 StatusTab.2=Status
@@ -207,10 +166,6 @@
 TrTab2.51=Avaktivera undertexter
 TrTab2.52=Kapitelgenerering (intervall i minuter):
 TracesTab.3=Rensa
-<<<<<<< HEAD
-TreeNodeSettings.4=Denna konverteringsmetod \u00e4r ej aktiverad!
-=======
 TreeNodeSettings.4=Denna konverteringsmetod \u00e4r ej aktiverad\!
->>>>>>> 054f0156
 TsMuxeRVideo.2=Tvinga FPS utl\u00e4st fr\u00e5n FFmpeg i metafilen
 TsMuxeRVideo.19=Muxa alla ljudsp\u00e5r