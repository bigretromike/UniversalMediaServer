--- conflicted
+++ resolved
@@ -2,11 +2,7 @@
 FFmpegDVRMSRemux.0=cale alternativa pentru FFmpeg:
 FoldTab.0=<Toate Hard Disk-urile>
 FoldTab.2=Scanare toate folderele partajate
-<<<<<<< HEAD
-FoldTab.3=Scanarea tuturor folderelor partajate poate dura mult timp !\n
-=======
 FoldTab.3=Scanarea tuturor folderelor partajate poate dura mult timp \!\n
->>>>>>> 054f0156
 FoldTab.4=Sunteti sigur ca vreti sa porniti scanarea?\n\n
 FoldTab.5=Ascunde extensia fisierelor
 FoldTab.7=Foldere Partajate
@@ -58,19 +54,6 @@
 MEncoderVideo.34=Editeaza parametrii codecului
 MEncoderVideo.35=Suport multicor
 MEncoderVideo.36=Utilizeaza ASS stil standard
-<<<<<<< HEAD
-MEncoderVideo.68=#Aici puteti adauga optiuni specifice pentru mai multe combinatii de codecuri.\n
-MEncoderVideo.70=#Aceste setari necesita un volum mai avansat de cunostinte,daca nu stiti ce faceti mai bine lasati totul asa cum este\n
-MEncoderVideo.71=#Sintaxa este {conditie java} :: {optiuni MEncoder}  ; Puteti cumula mai multe optiuni\n
-MEncoderVideo.72=#Liceente autorizate: nume fisier fisier srt retinator vcodec acodec rata simpla framerate latime inaltime durata canale\n
-MEncoderVideo.75=#Optiuni Speciale:\n
-MEncoderVideo.76=# -faraass:   dezactivare definitiva subtitrari ASS/SSA deoarece pot decala sincronizarea audio/video\n
-MEncoderVideo.77=# -farasync:  dezactivare definitiva A/V sync metoda alternativa pentru aceasta conditie (-mc va face la fel)\n
-MEncoderVideo.78=# -calitate: suprascrie setarile calitatii video\n
-MEncoderVideo.87=#Va puteti pune conditiile dumneavoastra/optiunile ! Cateva exemple: de exemplu, pentru a activa mt parte din MEncoder\n
-MEncoderVideo.89=#to remove 24p judder on a 50hz TV:                        framerate == 23.976 :: -speed 1.042709376 -ofps 25\n
-MEncoderVideo.91=#pentru a remuxa cand video este MPEG-2 xi nu exista nici-o subtitrare:    vcodec == mpeg2 && srtfile == null :: -ovc copy -nosync
-=======
 MEncoderVideo.68=\#Aici puteti adauga optiuni specifice pentru mai multe combinatii de codecuri.\n
 MEncoderVideo.70=\#Aceste setari necesita un volum mai avansat de cunostinte,daca nu stiti ce faceti mai bine lasati totul asa cum este\n
 MEncoderVideo.71=\#Sintaxa este {conditie java} :: {optiuni MEncoder}  ; Puteti cumula mai multe optiuni\n
@@ -82,7 +65,6 @@
 MEncoderVideo.87=\#Va puteti pune conditiile dumneavoastra/optiunile ! Cateva exemple: de exemplu, pentru a activa mt parte din MEncoder\n
 MEncoderVideo.89=\#to remove 24p judder on a 50hz TV:                        framerate == 23.976 :: -speed 1.042709376 -ofps 25\n
 MEncoderVideo.91=\#pentru a remuxa cand video este MPEG-2 xi nu exista nici-o subtitrare:    vcodec == mpeg2 && srtfile == null :: -ovc copy -nosync
->>>>>>> 054f0156
 MEncoderVideo.133=Scala font
 NetworkTab.0=Limbaj [necesita restartarea aplicatiei]:
 NetworkTab.1=Navigati in arhive .RAR/.ZIP/.CBR
@@ -90,11 +72,7 @@
 NetworkTab.3=Porneste ascuns
 NetworkTab.4=Instalare ca serviciu Windows
 NetworkTab.5=Setari Generale
-<<<<<<< HEAD
-NetworkTab.11=Ati instalat serviciul Windows ! Pentru al utiliza, trebuie sa inchideti aplicatia,\n
-=======
 NetworkTab.11=Ati instalat serviciul Windows \! Pentru al utiliza, trebuie sa inchideti aplicatia,\n
->>>>>>> 054f0156
 NetworkTab.12=apoi porniti (si configurati) serviciul din panoul de administrare al Windowsului.\n\n
 NetworkTab.13=Libraria media va fi reinitializata\n
 NetworkTab.14=Eroare la instalarea serviciului in Windows!\n
@@ -108,11 +86,7 @@
 NetworkTab.24=Fortare port server (5001 standard):
 NetworkTab.35=Banda maxima in Mb/s (0 inseamna nelimitat):
 PMS.1=Audio
-<<<<<<< HEAD
-PMS.2=#- Librarie Media -#
-=======
 PMS.2=\#- Librarie Media -\#
->>>>>>> 054f0156
 PMS.3=A/V sync metoda alternativa
 PMS.4=Filtru Deinterlace
 PMS.8=Subtitrari
@@ -131,11 +105,7 @@
 PMS.34=Video
 PMS.35=Toate Videourile
 PMS.36=Videouri HD
-<<<<<<< HEAD
-PMS.37=#- Setari Video -#
-=======
 PMS.37=\#- Setari Video -\#
->>>>>>> 054f0156
 PMS.39=Videouri SD
 PMS.41=(Re)instalare serviciu Win32
 StatusTab.2=Statut
@@ -164,9 +134,5 @@
 TrTab2.50=Numarul de canale audio:
 TrTab2.51=Dezactivare subtitrari definitiva
 TracesTab.3=Sterge
-<<<<<<< HEAD
-TreeNodeSettings.4=Acest motor nu este incarcat!
-=======
 TreeNodeSettings.4=Acest motor nu este incarcat\!
->>>>>>> 054f0156
 TsMuxeRVideo.2=Fortare FPS analizat de la FFmpeg in fisierlu meta