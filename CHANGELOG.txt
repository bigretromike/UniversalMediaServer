--- conflicted
+++ resolved
@@ -1,4 +1,3 @@
-<<<<<<< HEAD
 4.0.0-a1 - 2014-05-??
 
 	General:
@@ -11,10 +10,7 @@
 	Renderers:
 		Improved support for OPPO devices
 
-3.6.2 - 2014-05-??
-=======
 3.6.3 - 2014-06-??
->>>>>>> 3115dbeb
 
 	General:
 		
